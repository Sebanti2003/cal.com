import Link from "next/link";
import type { IframeHTMLAttributes } from "react";
<<<<<<< HEAD
import React, { useState } from "react";
=======
import React, { useState, useEffect } from "react";
import { useRouter } from "next/router";
import { CAL_URL } from "@calcom/lib/constants";
import type { RouterOutputs } from "@calcom/trpc/react";
>>>>>>> 3ed5a555

import useAddAppMutation from "@calcom/app-store/_utils/useAddAppMutation";
import { InstallAppButton, AppDependencyComponent } from "@calcom/app-store/components";
import DisconnectIntegration from "@calcom/features/apps/components/DisconnectIntegration";
import LicenseRequired from "@calcom/features/ee/common/components/LicenseRequired";
import Shell from "@calcom/features/shell/Shell";
import classNames from "@calcom/lib/classNames";
import { APP_NAME, COMPANY_NAME, SUPPORT_MAIL_ADDRESS } from "@calcom/lib/constants";
import { useLocale } from "@calcom/lib/hooks/useLocale";
import { trpc } from "@calcom/trpc/react";
import type { App as AppType } from "@calcom/types/App";
import { Button, showToast, SkeletonButton, SkeletonText, HeadSeo, Badge } from "@calcom/ui";
import { BookOpen, Check, ExternalLink, File, Flag, Mail, Plus, Shield } from "@calcom/ui/components/icon";

/* These app slugs all require Google Cal to be installed */

const Component = ({
  name,
  type,
  logo,
  slug,
  variant,
  body,
  categories,
  author,
  price = 0,
  commission,
  isGlobal = false,
  feeType,
  docs,
  website,
  email,
  tos,
  privacy,
  teamsPlanRequired,
  descriptionItems,
  isTemplate,
  dependencies,
}: Parameters<typeof App>[0]) => {
  const { t, i18n } = useLocale();
  const hasDescriptionItems = descriptionItems && descriptionItems.length > 0;

  const mutation = useAddAppMutation(null, {
    onSuccess: (data) => {
      if (data?.setupPending) return;
      showToast(t("app_successfully_installed"), "success");
    },
    onError: (error) => {
      if (error instanceof Error) showToast(error.message || t("app_could_not_be_installed"), "error");
    },
  });

  const priceInDollar = Intl.NumberFormat("en-US", {
    style: "currency",
    currency: "USD",
    useGrouping: false,
  }).format(price);

  const [existingCredentials, setExistingCredentials] = useState<number[]>([]);
  const appCredentials = trpc.viewer.appCredentialsByType.useQuery(
    { appType: type },
    {
      onSuccess(data) {
        setExistingCredentials(data);
      },
    }
  );

  const dependencyData = trpc.viewer.appsRouter.queryForDependencies.useQuery(dependencies, {
    enabled: !!dependencies,
  });

  const disableInstall =
    dependencyData.data && dependencyData.data.some((dependency) => !dependency.installed);

  // const disableInstall = requiresGCal && !gCalInstalled.data;

  // variant not other allows, an app to be shown in calendar category without requiring an actual calendar connection e.g. vimcal
  // Such apps, can only be installed once.
  const allowedMultipleInstalls = categories.indexOf("calendar") > -1 && variant !== "other";

  return (
    <div className="relative flex-1 flex-col items-start justify-start px-4 md:flex md:px-8 lg:flex-row lg:px-0">
      {hasDescriptionItems && (
        <div className="align-center bg-subtle -ml-4 -mr-4 mb-4 flex min-h-[450px] w-auto basis-3/5 snap-x snap-mandatory flex-row overflow-auto whitespace-nowrap p-4  md:-ml-8 md:-mr-8 md:mb-8 md:p-8 lg:mx-0 lg:mb-0 lg:max-w-2xl lg:flex-col lg:justify-center lg:rounded-md">
          {descriptionItems ? (
            descriptionItems.map((descriptionItem, index) =>
              typeof descriptionItem === "object" ? (
                <div
                  key={`iframe-${index}`}
                  className="mr-4 max-h-full min-h-[315px] min-w-[90%] max-w-full snap-center last:mb-0 lg:mb-4 lg:mr-0 [&_iframe]:h-full [&_iframe]:min-h-[315px] [&_iframe]:w-full">
                  <iframe allowFullScreen {...descriptionItem.iframe} />
                </div>
              ) : (
                <img
                  key={descriptionItem}
                  src={descriptionItem}
                  alt={`Screenshot of app ${name}`}
                  className="mr-4 h-auto max-h-80 max-w-[90%] snap-center rounded-md object-contain last:mb-0 md:max-h-min lg:mb-4 lg:mr-0  lg:max-w-full"
                />
              )
            )
          ) : (
            <SkeletonText />
          )}
        </div>
      )}
      <div
        className={classNames(
          "sticky top-0 -mt-4 max-w-xl basis-2/5 pb-12 text-sm lg:pb-0",
          hasDescriptionItems && "lg:ml-8"
        )}>
        <div className="mb-8 flex pt-4">
          <header>
            <div className="mb-4 flex items-center">
              <img
                className={classNames(logo.includes("-dark") && "dark:invert", "min-h-16 min-w-16 h-16 w-16")}
                src={logo}
                alt={name}
              />
              <h1 className="font-cal text-emphasis ml-4 text-3xl">{name}</h1>
            </div>
            <h2 className="text-default text-sm font-medium">
              <Link
                href={`categories/${categories[0]}`}
                className="bg-subtle text-emphasis rounded-md p-1 text-xs capitalize">
                {categories[0]}
              </Link>{" "}
              •{" "}
              <a target="_blank" rel="noreferrer" href={website}>
                {t("published_by", { author })}
              </a>
            </h2>
            {isTemplate && (
              <Badge variant="red" className="mt-4">
                Template - Available in Dev Environment only for testing
              </Badge>
            )}
          </header>
        </div>
        {!appCredentials.isLoading ? (
          isGlobal ||
          (existingCredentials.length > 0 && allowedMultipleInstalls ? (
            <div className="flex space-x-3">
              <Button StartIcon={Check} color="secondary" disabled>
                {existingCredentials.length > 0
                  ? t("active_install", { count: existingCredentials.length })
                  : t("default")}
              </Button>
              {!isGlobal && (
                <InstallAppButton
                  type={type}
                  disableInstall={disableInstall}
                  teamsPlanRequired={teamsPlanRequired}
                  render={({ useDefaultComponent, ...props }) => {
                    if (useDefaultComponent) {
                      props = {
                        ...props,
                        onClick: () => {
                          mutation.mutate({ type, variant, slug });
                        },
                        loading: mutation.isLoading,
                      };
                    }
                    return (
                      <Button
                        StartIcon={Plus}
                        {...props}
                        // @TODO: Overriding color and size prevent us from
                        // having to duplicate InstallAppButton for now.
                        color="primary"
                        size="base"
                        data-testid="install-app-button">
                        {t("install_another")}
                      </Button>
                    );
                  }}
                />
              )}
            </div>
          ) : existingCredentials.length > 0 ? (
            <DisconnectIntegration
              buttonProps={{ color: "secondary" }}
              label={t("disconnect")}
              credentialId={existingCredentials[0]}
              onSuccess={() => {
                appCredentials.refetch();
              }}
            />
          ) : (
            <InstallAppButton
              type={type}
              disableInstall={disableInstall}
              teamsPlanRequired={teamsPlanRequired}
              render={({ useDefaultComponent, ...props }) => {
                if (useDefaultComponent) {
                  props = {
                    ...props,
                    onClick: () => {
                      mutation.mutate({ type, variant, slug });
                    },
                    loading: mutation.isLoading,
                  };
                }
                return (
<<<<<<< HEAD
                  <Button
                    data-testid="install-app-button"
                    {...props}
                    // @TODO: Overriding color and size prevent us from
                    // having to duplicate InstallAppButton for now.
                    color="primary"
                    size="base">
                    {t("install_app")}
                  </Button>
=======
                  <InstallAppButtonChild appCategories={categories} userAdminTeams={appDbQuery.data?.userAdminTeams} addAppMutationInput={{ type, variant, slug }} credentials={appDbQuery.data?.credentials} {...props} />
>>>>>>> 3ed5a555
                );
              }}
            />
          ))
        ) : (
          <SkeletonButton className="h-10 w-24" />
        )}

        {dependencies &&
          (!dependencyData.isLoading ? (
            <div className="mt-6">
              <AppDependencyComponent appName={name} dependencyData={dependencyData.data} />
            </div>
          ) : (
            <SkeletonButton className="mt-6 h-20 grow" />
          ))}

        {price !== 0 && (
          <span className="block text-right">
            {feeType === "usage-based" ? commission + "% + " + priceInDollar + "/booking" : priceInDollar}
            {feeType === "monthly" && "/" + t("month")}
          </span>
        )}

        <div className="prose-sm prose prose-a:text-default prose-headings:text-emphasis prose-code:text-default prose-strong:text-default text-default mt-8">
          {body}
        </div>
        <h4 className="text-emphasis mt-8 font-semibold ">{t("pricing")}</h4>
        <span className="text-default">
          {teamsPlanRequired ? (
            t("teams_plan_required")
          ) : price === 0 ? (
            t("free_to_use_apps")
          ) : (
            <>
              {Intl.NumberFormat(i18n.language, {
                style: "currency",
                currency: "USD",
                useGrouping: false,
              }).format(price)}
              {feeType === "monthly" && "/" + t("month")}
            </>
          )}
        </span>

        <h4 className="text-emphasis mb-2 mt-8 font-semibold ">{t("contact")}</h4>
        <ul className="prose-sm -ml-1 -mr-1 leading-5">
          {docs && (
            <li>
              <a
                target="_blank"
                rel="noreferrer"
                className="text-emphasis text-sm font-normal no-underline hover:underline"
                href={docs}>
                <BookOpen className="text-subtle -mt-1 mr-1 inline h-4 w-4" />
                {t("documentation")}
              </a>
            </li>
          )}
          {website && (
            <li>
              <a
                target="_blank"
                rel="noreferrer"
                className="text-emphasis font-normal no-underline hover:underline"
                href={website}>
                <ExternalLink className="text-subtle -mt-px mr-1 inline h-4 w-4" />
                {website.replace("https://", "")}
              </a>
            </li>
          )}
          {email && (
            <li>
              <a
                target="_blank"
                rel="noreferrer"
                className="text-emphasis font-normal no-underline hover:underline"
                href={"mailto:" + email}>
                <Mail className="text-subtle -mt-px mr-1 inline h-4 w-4" />

                {email}
              </a>
            </li>
          )}
          {tos && (
            <li>
              <a
                target="_blank"
                rel="noreferrer"
                className="text-emphasis font-normal no-underline hover:underline"
                href={tos}>
                <File className="text-subtle -mt-px mr-1 inline h-4 w-4" />
                {t("terms_of_service")}
              </a>
            </li>
          )}
          {privacy && (
            <li>
              <a
                target="_blank"
                rel="noreferrer"
                className="text-emphasis font-normal no-underline hover:underline"
                href={privacy}>
                <Shield className="text-subtle -mt-px mr-1 inline h-4 w-4" />
                {t("privacy_policy")}
              </a>
            </li>
          )}
        </ul>
        <hr className="border-subtle my-8 border" />
        <span className="leading-1 text-subtle block text-xs">
          {t("every_app_published", { appName: APP_NAME, companyName: COMPANY_NAME })}
        </span>
        <a className="mt-2 block text-xs text-red-500" href={`mailto:${SUPPORT_MAIL_ADDRESS}`}>
          <Flag className="inline h-3 w-3" /> {t("report_app")}
        </a>
      </div>
    </div>
  );
};

const ShellHeading = () => {
  const { t } = useLocale();
  return <span className="block py-2">{t("app_store")}</span>;
};

export default function App(props: {
  name: string;
  description: AppType["description"];
  type: AppType["type"];
  isGlobal?: AppType["isGlobal"];
  logo: string;
  slug: string;
  variant: string;
  body: React.ReactNode;
  categories: string[];
  author: string;
  pro?: boolean;
  price?: number;
  commission?: number;
  feeType?: AppType["feeType"];
  docs?: string;
  website?: string;
  email: string; // required
  tos?: string;
  privacy?: string;
  licenseRequired: AppType["licenseRequired"];
  teamsPlanRequired: AppType["teamsPlanRequired"];
  descriptionItems?: Array<string | { iframe: IframeHTMLAttributes<HTMLIFrameElement> }>;
  isTemplate?: boolean;
  disableInstall?: boolean;
  dependencies?: string[];
}) {
  return (
    <Shell smallHeading isPublic hideHeadingOnMobile heading={<ShellHeading />} backPath="/apps" withoutSeo>
      <HeadSeo
        title={props.name}
        description={props.description}
        app={{ slug: props.logo, name: props.name, description: props.description }}
      />
      {props.licenseRequired ? (
        <LicenseRequired>
          <Component {...props} />
        </LicenseRequired>
      ) : (
        <Component {...props} />
      )}
    </Shell>
  );
<<<<<<< HEAD
}
=======
}

const InstallAppButtonChild = ({
  userAdminTeams,
  addAppMutationInput,
  appCategories,
  multiInstall,
  credentials,
  ...props
}: {
  userAdminTeams?: UserAdminTeams;
  addAppMutationInput: { type: App["type"]; variant: string; slug: string };
  appCategories: string[];
  multiInstall?: boolean;
  credentials?: RouterOutputs["viewer"]["appCredentialsByType"]["credentials"];
} & ButtonProps) => {
  const { t } = useLocale();
  const router = useRouter();

  const mutation = useAddAppMutation(null, {
    onSuccess: (data) => {
      if (data?.setupPending) return;
      showToast(t("app_successfully_installed"), "success");
    },
    onError: (error) => {
      if (error instanceof Error) showToast(error.message || t("app_could_not_be_installed"), "error");
    },
  });

  if (!userAdminTeams?.length || appCategories.some((category) => category === "calendar")) {
    return <Button
      data-testid="install-app-button"
      {...props}
      // @TODO: Overriding color and size prevent us from
      // having to duplicate InstallAppButton for now.
      color="primary"
      size="base">
      {multiInstall ? t("install_another") : t("install_app")}
    </Button>

  }

  return (
    <Dropdown>
      <DropdownMenuTrigger asChild>
        <Button
          data-testid="install-app-button"
          {...props}
          // @TODO: Overriding color and size prevent us from
          // having to duplicate InstallAppButton for now.
          color="primary"
          size="base">
          {multiInstall ? t("install_another") : t("install_app")}
        </Button>
      </DropdownMenuTrigger>
      <DropdownMenuPortal>
        <DropdownMenuContent
          onInteractOutside={(event) => {
            if (mutation.isLoading) event.preventDefault();
          }}
        >
          {mutation.isLoading && (
            <div className="z-1 fixed inset-0 flex items-center justify-center bg-black bg-opacity-50">
              <Spinner />
            </div>
          )}
          <DropdownMenuLabel>{t("install_app_on")}</DropdownMenuLabel>
          {userAdminTeams.map((team) => {

            const isInstalled = credentials &&
              credentials.some((credential) =>
                credential?.teamId ? credential?.teamId === team.id : credential.userId === team.id
              )

            return (
              <DropdownItem
                type="button"
                data-testid={team.isUser ? "install-app-button-personal" : "anything else"}
                key={team.id}
                disabled={
                  isInstalled
                }
                StartIcon={(props) => (
                  <Avatar
                    alt={team.logo || ""}
                    imageSrc={team.logo || `${CAL_URL}/${team.logo}/avatar.png`} // if no image, use default avatar
                    size="sm"
                    {...props}
                  />
                )}
                onClick={() => {
                  mutation.mutate(
                    team.isUser ? addAppMutationInput : { ...addAppMutationInput, teamId: team.id }
                  );
                }}>
                <p>{team.name}{" "}
                  {isInstalled &&
                    `(${t("installed")})`}</p>
              </DropdownItem>
            )
          })}
        </DropdownMenuContent>
      </DropdownMenuPortal>
    </Dropdown>
  );
};
>>>>>>> 3ed5a555
<|MERGE_RESOLUTION|>--- conflicted
+++ resolved
@@ -1,13 +1,7 @@
 import Link from "next/link";
+import { useRouter } from "next/router";
 import type { IframeHTMLAttributes } from "react";
-<<<<<<< HEAD
 import React, { useState } from "react";
-=======
-import React, { useState, useEffect } from "react";
-import { useRouter } from "next/router";
-import { CAL_URL } from "@calcom/lib/constants";
-import type { RouterOutputs } from "@calcom/trpc/react";
->>>>>>> 3ed5a555
 
 import useAddAppMutation from "@calcom/app-store/_utils/useAddAppMutation";
 import { InstallAppButton, AppDependencyComponent } from "@calcom/app-store/components";
@@ -15,8 +9,10 @@
 import LicenseRequired from "@calcom/features/ee/common/components/LicenseRequired";
 import Shell from "@calcom/features/shell/Shell";
 import classNames from "@calcom/lib/classNames";
+import { CAL_URL } from "@calcom/lib/constants";
 import { APP_NAME, COMPANY_NAME, SUPPORT_MAIL_ADDRESS } from "@calcom/lib/constants";
 import { useLocale } from "@calcom/lib/hooks/useLocale";
+import type { RouterOutputs } from "@calcom/trpc/react";
 import { trpc } from "@calcom/trpc/react";
 import type { App as AppType } from "@calcom/types/App";
 import { Button, showToast, SkeletonButton, SkeletonText, HeadSeo, Badge } from "@calcom/ui";
@@ -213,19 +209,13 @@
                   };
                 }
                 return (
-<<<<<<< HEAD
-                  <Button
-                    data-testid="install-app-button"
+                  <InstallAppButtonChild
+                    appCategories={categories}
+                    userAdminTeams={appDbQuery.data?.userAdminTeams}
+                    addAppMutationInput={{ type, variant, slug }}
+                    credentials={appDbQuery.data?.credentials}
                     {...props}
-                    // @TODO: Overriding color and size prevent us from
-                    // having to duplicate InstallAppButton for now.
-                    color="primary"
-                    size="base">
-                    {t("install_app")}
-                  </Button>
-=======
-                  <InstallAppButtonChild appCategories={categories} userAdminTeams={appDbQuery.data?.userAdminTeams} addAppMutationInput={{ type, variant, slug }} credentials={appDbQuery.data?.credentials} {...props} />
->>>>>>> 3ed5a555
+                  />
                 );
               }}
             />
@@ -395,9 +385,6 @@
       )}
     </Shell>
   );
-<<<<<<< HEAD
-}
-=======
 }
 
 const InstallAppButtonChild = ({
@@ -428,16 +415,17 @@
   });
 
   if (!userAdminTeams?.length || appCategories.some((category) => category === "calendar")) {
-    return <Button
-      data-testid="install-app-button"
-      {...props}
-      // @TODO: Overriding color and size prevent us from
-      // having to duplicate InstallAppButton for now.
-      color="primary"
-      size="base">
-      {multiInstall ? t("install_another") : t("install_app")}
-    </Button>
-
+    return (
+      <Button
+        data-testid="install-app-button"
+        {...props}
+        // @TODO: Overriding color and size prevent us from
+        // having to duplicate InstallAppButton for now.
+        color="primary"
+        size="base">
+        {multiInstall ? t("install_another") : t("install_app")}
+      </Button>
+    );
   }
 
   return (
@@ -457,8 +445,7 @@
         <DropdownMenuContent
           onInteractOutside={(event) => {
             if (mutation.isLoading) event.preventDefault();
-          }}
-        >
+          }}>
           {mutation.isLoading && (
             <div className="z-1 fixed inset-0 flex items-center justify-center bg-black bg-opacity-50">
               <Spinner />
@@ -466,20 +453,18 @@
           )}
           <DropdownMenuLabel>{t("install_app_on")}</DropdownMenuLabel>
           {userAdminTeams.map((team) => {
-
-            const isInstalled = credentials &&
+            const isInstalled =
+              credentials &&
               credentials.some((credential) =>
                 credential?.teamId ? credential?.teamId === team.id : credential.userId === team.id
-              )
+              );
 
             return (
               <DropdownItem
                 type="button"
                 data-testid={team.isUser ? "install-app-button-personal" : "anything else"}
                 key={team.id}
-                disabled={
-                  isInstalled
-                }
+                disabled={isInstalled}
                 StartIcon={(props) => (
                   <Avatar
                     alt={team.logo || ""}
@@ -493,15 +478,14 @@
                     team.isUser ? addAppMutationInput : { ...addAppMutationInput, teamId: team.id }
                   );
                 }}>
-                <p>{team.name}{" "}
-                  {isInstalled &&
-                    `(${t("installed")})`}</p>
+                <p>
+                  {team.name} {isInstalled && `(${t("installed")})`}
+                </p>
               </DropdownItem>
-            )
+            );
           })}
         </DropdownMenuContent>
       </DropdownMenuPortal>
     </Dropdown>
   );
-};
->>>>>>> 3ed5a555
+};