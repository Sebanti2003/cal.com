--- conflicted
+++ resolved
@@ -414,8 +414,10 @@
     },
   });
 
-<<<<<<< HEAD
-  if (!userAdminTeams?.length || appCategories.some((category) => category === "calendar")) {
+  if (
+    !userAdminTeams?.length ||
+    appCategories.some((category) => ["calendar", "conferencing"].includes(category))
+  ) {
     return (
       <Button
         data-testid="install-app-button"
@@ -427,19 +429,6 @@
         {multiInstall ? t("install_another") : t("install_app")}
       </Button>
     );
-=======
-  if (!userAdminTeams?.length || appCategories.some((category) => ["calendar", "conferencing"].includes(category))) {
-    return <Button
-      data-testid="install-app-button"
-      {...props}
-      // @TODO: Overriding color and size prevent us from
-      // having to duplicate InstallAppButton for now.
-      color="primary"
-      size="base">
-      {multiInstall ? t("install_another") : t("install_app")}
-    </Button>
-
->>>>>>> 65384d7b
   }
 
   return (
