<<<<<<< HEAD
import { SelectorIcon } from "@heroicons/react/outline";
import {
  ArrowLeftIcon,
  CalendarIcon,
  ClockIcon,
  CogIcon,
  CollectionIcon,
  ExternalLinkIcon,
  LightningBoltIcon,
  LinkIcon,
  LogoutIcon,
  MapIcon,
  MoonIcon,
  QuestionMarkCircleIcon,
  SparklesIcon,
  ViewGridIcon,
} from "@heroicons/react/solid";
=======
>>>>>>> 2c23949c
import { UserPlan } from "@prisma/client";
import { SessionContextValue, signOut, useSession } from "next-auth/react";
import Link from "next/link";
import { useRouter } from "next/router";
import React, { Fragment, ReactNode, useEffect, useState } from "react";
import { Toaster } from "react-hot-toast";

import { useIsEmbed } from "@calcom/embed-core/embed-iframe";
import CustomBranding from "@calcom/lib/CustomBranding";
import { WEBAPP_URL, JOIN_SLACK, ROADMAP } from "@calcom/lib/constants";
import { useLocale } from "@calcom/lib/hooks/useLocale";
import { trpc } from "@calcom/trpc/react";
import Button from "@calcom/ui/Button";
import Dropdown, {
  DropdownMenuContent,
  DropdownMenuItem,
  DropdownMenuSeparator,
  DropdownMenuTrigger,
} from "@calcom/ui/Dropdown";
import { CollectionIcon, Icon } from "@calcom/ui/Icon";
import LicenseBanner from "@ee/components/LicenseBanner";
import TrialBanner from "@ee/components/TrialBanner";
import HelpMenuItem from "@ee/components/support/HelpMenuItem";

import ErrorBoundary from "@lib/ErrorBoundary";
import classNames from "@lib/classNames";
import { shouldShowOnboarding } from "@lib/getting-started";
import useMeQuery from "@lib/hooks/useMeQuery";

import { KBarRoot, KBarContent, KBarTrigger } from "@components/Kbar";
import Loader from "@components/Loader";
import { HeadSeo } from "@components/seo/head-seo";
import Badge from "@components/ui/Badge";
import ImpersonatingBanner from "@components/ui/ImpersonatingBanner";

import pkg from "../package.json";
import { useViewerI18n } from "./I18nLanguageHandler";
import Logo from "./Logo";

function useRedirectToLoginIfUnauthenticated(isPublic = false) {
  const { data: session, status } = useSession();
  const loading = status === "loading";
  const router = useRouter();

  useEffect(() => {
    if (isPublic) {
      return;
    }

    if (!loading && !session) {
      router.replace({
        pathname: "/auth/login",
        query: {
          callbackUrl: `${WEBAPP_URL}${location.pathname}${location.search}`,
        },
      });
    }
    // eslint-disable-next-line react-hooks/exhaustive-deps
  }, [loading, session, isPublic]);

  return {
    loading: loading && !session,
    session,
  };
}

function useRedirectToOnboardingIfNeeded() {
  const router = useRouter();
  const query = useMeQuery();
  const user = query.data;

  const isRedirectingToOnboarding = user && shouldShowOnboarding(user);

  useEffect(() => {
    if (isRedirectingToOnboarding) {
      router.replace({
        pathname: "/getting-started",
      });
    }
    // eslint-disable-next-line react-hooks/exhaustive-deps
  }, [isRedirectingToOnboarding]);
  return {
    isRedirectingToOnboarding,
  };
}

export function ShellSubHeading(props: {
  title: ReactNode;
  subtitle?: ReactNode;
  actions?: ReactNode;
  className?: string;
}) {
  return (
    <div className={classNames("mb-3 block justify-between sm:flex", props.className)}>
      <div>
        <h2 className="flex content-center items-center space-x-2 text-base font-bold leading-6 text-gray-900 rtl:space-x-reverse">
          {props.title}
        </h2>
        {props.subtitle && <p className="text-sm text-neutral-500 ltr:mr-4">{props.subtitle}</p>}
      </div>
      {props.actions && <div className="flex-shrink-0">{props.actions}</div>}
    </div>
  );
}

const Layout = ({
  status,
  plan,
  ...props
}: LayoutProps & { status: SessionContextValue["status"]; plan?: UserPlan; isLoading: boolean }) => {
  const isEmbed = useIsEmbed();
  const router = useRouter();
  const { data: routingForms } = trpc.useQuery(["viewer.appById", { appId: "routing_forms" }], {
    enabled: status === "authenticated",
  });

  const { t } = useLocale();
  const navigation = [
    {
      name: t("event_types_page_title"),
      href: "/event-types",
      icon: Icon.Link,
      current: router.asPath.startsWith("/event-types"),
    },
    {
      name: t("bookings"),
      href: "/bookings/upcoming",
      icon: Icon.Calendar,
      current: router.asPath.startsWith("/bookings"),
    },
    {
      name: t("availability"),
      href: "/availability",
      icon: Icon.Clock,
      current: router.asPath.startsWith("/availability"),
    },
    routingForms
      ? {
          name: "Routing Forms",
          href: "/apps/routing_forms/forms",
          icon: CollectionIcon,
          current: router.asPath.startsWith("/apps/routing_forms/"),
        }
      : null,
    {
      name: t("workflows"),
      href: "/workflows",
      icon: Icon.Zap,
      current: router.asPath.startsWith("/workflows"),
      pro: true,
    },
    {
      name: t("apps"),
      href: "/apps",
      icon: Icon.Grid,
      current: router.asPath.startsWith("/apps") && !router.asPath.startsWith("/apps/routing_forms/"),
      child: [
        {
          name: t("app_store"),
          href: "/apps",
          current: router.asPath === "/apps",
        },
        {
          name: t("installed_apps"),
          href: "/apps/installed",
          current: router.asPath === "/apps/installed",
        },
      ],
    },
    {
      name: t("settings"),
      href: "/settings/profile",
      icon: Icon.Settings,
      current: router.asPath.startsWith("/settings"),
    },
  ];
  const pageTitle = typeof props.heading === "string" ? props.heading : props.title;

  return (
    <>
      <HeadSeo
        title={pageTitle ?? "Cal.com"}
        description={props.subtitle ? props.subtitle?.toString() : ""}
        nextSeoProps={{
          nofollow: true,
          noindex: true,
        }}
      />
      <div>
        <Toaster position="bottom-right" />
      </div>

      <div
        className={classNames("flex h-screen overflow-hidden", props.large ? "bg-white" : "bg-gray-100")}
        data-testid="dashboard-shell">
        {status === "authenticated" && (
          <div style={isEmbed ? { display: "none" } : {}} className="hidden md:flex lg:flex-shrink-0">
            <div className="flex w-14 flex-col lg:w-56">
              <div className="flex h-0 flex-1 flex-col border-r border-gray-200 bg-white">
                <div className="flex flex-1 flex-col overflow-y-auto pt-3 pb-4 lg:pt-5">
                  <div className="items-center justify-between md:hidden lg:flex">
                    <Link href="/event-types">
                      <a className="px-4">
                        <Logo small />
                      </a>
                    </Link>
                    <div className="px-4">
                      <KBarTrigger />
                    </div>
                  </div>
                  {/* logo icon for tablet */}
                  <Link href="/event-types">
                    <a className="text-center md:inline lg:hidden">
                      <Logo small icon />
                    </a>
                  </Link>
                  <nav className="mt-2 flex-1 space-y-1 bg-white px-2 lg:mt-5">
                    {navigation.map((item) =>
                      !item ? null : (
                        <Fragment key={item.name}>
                          <Link href={item.href}>
                            <a
                              aria-label={item.name}
                              className={classNames(
                                item.current
                                  ? "bg-neutral-100 text-neutral-900"
                                  : "text-neutral-500 hover:bg-gray-50 hover:text-neutral-900",
                                "group flex items-center justify-center rounded-sm py-2.5 px-2.5 text-sm font-medium sm:justify-start"
                              )}>
                              <item.icon
                                className={classNames(
                                  item.current
                                    ? "text-neutral-900"
                                    : "text-neutral-400 group-hover:text-neutral-900",
                                  "h-4 w-4 flex-shrink-0 md:ltr:mr-2 md:rtl:ml-3"
                                )}
                                aria-hidden="true"
                              />
                              <span className="hidden lg:inline">{item.name}</span>
                              {item.pro && (
                                <span className="ml-1">
                                  {plan === "FREE" && <Badge variant="default">PRO</Badge>}
                                </span>
                              )}
                            </a>
                          </Link>
                          {item.child &&
                            router.asPath.startsWith(item.href) &&
                            item.child.map((item) => {
                              return (
                                <Link key={item.name} href={item.href}>
                                  <a
                                    className={classNames(
                                      item.current
                                        ? "text-neutral-900"
                                        : "text-neutral-500 hover:text-neutral-900",
                                      "group hidden items-center rounded-sm px-2 py-2 pl-10 text-sm font-medium lg:flex"
                                    )}>
                                    <span className="hidden lg:inline">{item.name}</span>
                                  </a>
                                </Link>
                              );
                            })}
                        </Fragment>
                      )
                    )}
                    <span className="group flex items-center rounded-sm px-2 py-2 text-sm font-medium text-neutral-500 hover:bg-gray-50 hover:text-neutral-900 lg:hidden">
                      <KBarTrigger />
                    </span>
                  </nav>
                </div>
                <TrialBanner />
                <div data-testid="user-dropdown-trigger">
                  <span className="hidden lg:inline">
                    <UserDropdown />
                  </span>
                  <span className="hidden md:inline lg:hidden">
                    <UserDropdown small />
                  </span>
                </div>
                <small style={{ fontSize: "0.5rem" }} className="mx-3 mt-1 mb-2 hidden opacity-50 lg:block">
                  &copy; {new Date().getFullYear()} Cal.com, Inc. v.{pkg.version + "-"}
                  {process.env.NEXT_PUBLIC_WEBSITE_URL === "https://cal.com" ? "h" : "sh"}
                  <span className="lowercase" data-testid={`plan-${plan?.toLowerCase()}`}>
                    -{plan}
                  </span>
                </small>
              </div>
            </div>
          </div>
        )}

        <div className="flex w-0 flex-1 flex-col overflow-hidden">
          <ImpersonatingBanner />
          <main
            className={classNames(
              "relative z-0 flex-1 overflow-y-auto focus:outline-none",
              status === "authenticated" && "max-w-[1700px]",
              props.flexChildrenContainer && "flex flex-col"
            )}>
            {/* show top navigation for md and smaller (tablet and phones) */}
            {status === "authenticated" && (
              <nav
                style={isEmbed ? { display: "none" } : {}}
                className="flex items-center justify-between border-b border-gray-200 bg-white p-4 md:hidden">
                <Link href="/event-types">
                  <a>
                    <Logo />
                  </a>
                </Link>
                <div className="flex items-center gap-2 self-center">
                  <span className="group flex items-center rounded-full p-2.5 text-sm font-medium text-neutral-500 hover:bg-gray-50 hover:text-neutral-900 lg:hidden">
                    <KBarTrigger />
                  </span>
                  <button className="rounded-full bg-white p-2 text-gray-400 hover:bg-gray-50 hover:text-gray-500 focus:outline-none focus:ring-2 focus:ring-black focus:ring-offset-2">
                    <span className="sr-only">{t("settings")}</span>
                    <Link href="/settings/profile">
                      <a>
                        <Icon.Settings className="h-4 w-4" aria-hidden="true" />
                      </a>
                    </Link>
                  </button>
                  <UserDropdown small />
                </div>
              </nav>
            )}
            <div
              className={classNames(
                props.centered && "mx-auto md:max-w-5xl",
                props.flexChildrenContainer && "flex flex-1 flex-col",
                !props.large && "py-8"
              )}>
              {!!props.backPath && (
                <div className="mx-3 mb-8 sm:mx-8">
                  <Button
                    onClick={() => router.push(props.backPath as string)}
                    StartIcon={Icon.ArrowLeft}
                    color="secondary">
                    Back
                  </Button>
                </div>
              )}
              {props.heading && (
                <div
                  className={classNames(
                    props.large && "bg-gray-100 py-8 lg:mb-8 lg:pt-16 lg:pb-7",
                    "block justify-between px-4 sm:flex sm:px-6 md:px-8"
                  )}>
                  {props.HeadingLeftIcon && <div className="ltr:mr-4">{props.HeadingLeftIcon}</div>}
                  <div className="mb-8 w-full">
                    {props.isLoading ? (
                      <>
                        <div className="mb-1 h-6 w-24 animate-pulse rounded-md bg-gray-200" />
                        <div className="mb-1 h-6 w-32 animate-pulse rounded-md bg-gray-200" />
                      </>
                    ) : (
                      <>
                        <h1 className="font-cal mb-1 text-xl font-bold capitalize tracking-wide text-gray-900">
                          {props.heading}
                        </h1>
                        <p className="text-sm text-neutral-500 ltr:mr-4 rtl:ml-4">{props.subtitle}</p>
                      </>
                    )}
                  </div>
                  {props.CTA && <div className="mb-4 flex-shrink-0">{props.CTA}</div>}
                </div>
              )}
              <div
                className={classNames(
                  "px-4 sm:px-6 md:px-8",
                  props.flexChildrenContainer && "flex flex-1 flex-col"
                )}>
                <ErrorBoundary>{!props.isLoading ? props.children : props.customLoader}</ErrorBoundary>
              </div>
              {/* show bottom navigation for md and smaller (tablet and phones) */}
              {status === "authenticated" && (
                <nav
                  style={isEmbed ? { display: "none" } : {}}
                  className="bottom-nav fixed bottom-0 z-30 flex w-full bg-white shadow md:hidden">
                  {/* note(PeerRich): using flatMap instead of map to remove settings from bottom nav */}
                  {navigation.flatMap((item, itemIdx) => {
                    if (!item) {
                      return null;
                    }
                    return item.href === "/settings/profile" ? (
                      []
                    ) : (
                      <Link key={item.name} href={item.href}>
                        <a
                          className={classNames(
                            item.current ? "text-gray-900" : "text-neutral-400 hover:text-gray-700",
                            itemIdx === 0 ? "rounded-l-lg" : "",
                            itemIdx === navigation.length - 1 ? "rounded-r-lg" : "",
                            "group relative min-w-0 flex-1 overflow-hidden bg-white py-2 px-2 text-center text-xs text-sm font-medium hover:bg-gray-50 focus:z-10"
                          )}
                          aria-current={item.current ? "page" : undefined}>
                          <item.icon
                            className={classNames(
                              item.current ? "text-gray-900" : "text-gray-400 group-hover:text-gray-500",
                              "mx-auto mb-1 block h-4 w-4 flex-shrink-0 text-center"
                            )}
                            aria-hidden="true"
                          />
                          <span className="block truncate">{item.name}</span>
                        </a>
                      </Link>
                    );
                  })}
                </nav>
              )}
              {/* add padding to content for mobile navigation*/}
              <div className="block pt-12 md:hidden" />
            </div>
            <LicenseBanner />
          </main>
        </div>
      </div>
    </>
  );
};

const MemoizedLayout = React.memo(Layout);

type LayoutProps = {
  centered?: boolean;
  title?: string;
  heading?: ReactNode;
  subtitle?: ReactNode;
  children: ReactNode;
  CTA?: ReactNode;
  large?: boolean;
  HeadingLeftIcon?: ReactNode;
  backPath?: string; // renders back button to specified path
  // use when content needs to expand with flex
  flexChildrenContainer?: boolean;
  isPublic?: boolean;
  customLoader?: ReactNode;
};

export default function Shell(props: LayoutProps) {
  const { loading, session } = useRedirectToLoginIfUnauthenticated(props.isPublic);
  const { isRedirectingToOnboarding } = useRedirectToOnboardingIfNeeded();

  const query = useMeQuery();
  const user = query.data;

  const i18n = useViewerI18n();
  const { status } = useSession();

  const isLoading = isRedirectingToOnboarding || loading;

  // Don't show any content till translations are loaded.
  // As they are cached infintely, this status would be loading just once for the app's lifetime until refresh
  if (i18n.status === "loading") {
    return (
      <div className="absolute z-50 flex h-screen w-full items-center bg-gray-50">
        <Loader />
      </div>
    );
  }

  if (!session && !props.isPublic) return null;

  return (
    <KBarRoot>
      <CustomBranding lightVal={user?.brandColor} darkVal={user?.darkBrandColor} />
      <MemoizedLayout plan={user?.plan} status={status} {...props} isLoading={isLoading} />
      <KBarContent />
    </KBarRoot>
  );
}

function UserDropdown({ small }: { small?: boolean }) {
  const { t } = useLocale();
  const query = useMeQuery();
  const user = query.data;
  useEffect(() => {
    // eslint-disable-next-line @typescript-eslint/ban-ts-comment
    //@ts-ignore
    const Beacon = window.Beacon;
    // window.Beacon is defined when user actually opens up HelpScout and username is available here. On every re-render update session info, so that it is always latest.
    Beacon &&
      Beacon("session-data", {
        username: user?.username || "Unknown",
        screenResolution: `${screen.width}x${screen.height}`,
      });
  });
  const mutation = trpc.useMutation("viewer.away", {
    onSettled() {
      utils.invalidateQueries("viewer.me");
    },
  });
  const utils = trpc.useContext();
  const [helpOpen, setHelpOpen] = useState(false);
  const [menuOpen, setMenuOpen] = useState(false);
  if (!user) {
    return null;
  }
  const onHelpItemSelect = () => {
    setHelpOpen(false);
    setMenuOpen(false);
  };

  // Prevent rendering dropdown if user isn't available.
  // We don't want to show nameless user.
  if (!user) {
    return null;
  }
  return (
    <Dropdown open={menuOpen} onOpenChange={() => setHelpOpen(false)}>
      <DropdownMenuTrigger asChild onClick={() => setMenuOpen(true)}>
        <button className="group flex w-full cursor-pointer appearance-none items-center rounded-full p-2 text-left hover:bg-gray-100 sm:pl-3 md:rounded-none lg:pl-2">
          <span
            className={classNames(
              small ? "h-8 w-8" : "h-9 w-9 ltr:mr-2 rtl:ml-3",
              "relative flex-shrink-0 rounded-full bg-gray-300 "
            )}>
            {
              // eslint-disable-next-line @next/next/no-img-element
              <img
                className="rounded-full"
                src={WEBAPP_URL + "/" + user.username + "/avatar.png"}
                alt={user.username || "Nameless User"}
              />
            }
            {!user.away && (
              <div className="absolute bottom-0 right-0 h-3 w-3 rounded-full border-2 border-white bg-green-500" />
            )}
            {user.away && (
              <div className="absolute bottom-0 right-0 h-3 w-3 rounded-full border-2 border-white bg-yellow-500" />
            )}
          </span>
          {!small && (
            <span className="flex flex-grow items-center truncate">
              <span className="flex-grow truncate text-sm">
                <span className="block truncate font-medium text-gray-900">
                  {user.name || "Nameless User"}
                </span>
                <span className="block truncate font-normal text-neutral-500">
                  {user.username
                    ? process.env.NEXT_PUBLIC_WEBSITE_URL === "https://cal.com"
                      ? `cal.com/${user.username}`
                      : `/${user.username}`
                    : "No public page"}
                </span>
              </span>
              <Icon.MoreVertical
                className="h-4 w-4 flex-shrink-0 text-gray-400 group-hover:text-gray-500"
                aria-hidden="true"
              />
            </span>
          )}
        </button>
      </DropdownMenuTrigger>
      <DropdownMenuContent portalled={true} onInteractOutside={() => setMenuOpen(false)}>
        {helpOpen ? (
          <HelpMenuItem onHelpItemSelect={() => onHelpItemSelect()} />
        ) : (
          <>
            <DropdownMenuItem>
              <a
                onClick={() => {
                  mutation.mutate({ away: !user?.away });
                  utils.invalidateQueries("viewer.me");
                }}
                className="flex min-w-max cursor-pointer items-center px-4 py-2 text-sm hover:bg-gray-100 hover:text-gray-900">
                <Icon.Moon
                  className={classNames(
                    user.away
                      ? "text-purple-500 group-hover:text-purple-700"
                      : "text-gray-500 group-hover:text-gray-700",
                    "h-4 w-4 flex-shrink-0 ltr:mr-2 rtl:ml-3"
                  )}
                  aria-hidden="true"
                />
                {user.away ? t("set_as_free") : t("set_as_away")}
              </a>
            </DropdownMenuItem>
            <DropdownMenuSeparator className="h-px bg-gray-200" />
            {user.username && (
              <DropdownMenuItem>
                <a
                  target="_blank"
                  rel="noopener noreferrer"
                  href={`${process.env.NEXT_PUBLIC_WEBSITE_URL}/${user.username}`}
                  className="flex items-center px-4 py-2 text-sm text-gray-700">
                  <Icon.ExternalLink className="h-4 w-4 text-gray-500 ltr:mr-2 rtl:ml-3" />{" "}
                  {t("view_public_page")}
                </a>
              </DropdownMenuItem>
            )}
            <DropdownMenuItem>
              <a
                target="_blank"
                rel="noopener noreferrer"
                href={`${process.env.NEXT_PUBLIC_WEBSITE_URL}/refer-a-friend`}
                className="flex items-center px-4 py-2 text-sm text-gray-700">
                <SparklesIcon className="h-5 w-5 text-gray-500 ltr:mr-3 rtl:ml-3" /> {t("refer_a_friend")}
              </a>
            </DropdownMenuItem>
            <DropdownMenuSeparator className="h-px bg-gray-200" />
            <DropdownMenuItem>
              <a
                href={JOIN_SLACK}
                target="_blank"
                rel="noreferrer"
                className="flex items-center px-4 py-2 text-sm text-gray-700 hover:bg-gray-100 hover:text-gray-900">
                <Icon.Slack strokeWidth={1.5} className="h-4 w-4 text-gray-500 ltr:mr-2 rtl:ml-3" />{" "}
                {t("join_our_slack")}
              </a>
            </DropdownMenuItem>
            <DropdownMenuItem>
              <a
                target="_blank"
                rel="noopener noreferrer"
                href={ROADMAP}
                className="flex items-center px-4 py-2 text-sm text-gray-700">
                <Icon.Map className="h-4 w-4 text-gray-500 ltr:mr-2 rtl:ml-3" /> {t("visit_roadmap")}
              </a>
            </DropdownMenuItem>

            <button
              className="flex w-full items-center px-4 py-2 text-sm text-gray-700 hover:bg-gray-100 hover:text-gray-900"
              onClick={() => setHelpOpen(true)}>
              <Icon.HelpCircle
                className={classNames(
                  "text-gray-500 group-hover:text-neutral-500",
                  "h-4 w-4 flex-shrink-0 ltr:mr-2"
                )}
                aria-hidden="true"
              />

              {t("help")}
            </button>

            <DropdownMenuSeparator className="h-px bg-gray-200" />
            <DropdownMenuItem>
              <a
                onClick={() => signOut({ callbackUrl: "/auth/logout" })}
                className="flex cursor-pointer items-center px-4 py-2 text-sm hover:bg-gray-100 hover:text-gray-900">
                <Icon.LogOut
                  className={classNames(
                    "text-gray-500 group-hover:text-gray-700",
                    "h-4 w-4 flex-shrink-0 ltr:mr-2 rtl:ml-3"
                  )}
                  aria-hidden="true"
                />
                {t("sign_out")}
              </a>
            </DropdownMenuItem>
          </>
        )}
      </DropdownMenuContent>
    </Dropdown>
  );
}<|MERGE_RESOLUTION|>--- conflicted
+++ resolved
@@ -1,23 +1,4 @@
-<<<<<<< HEAD
-import { SelectorIcon } from "@heroicons/react/outline";
-import {
-  ArrowLeftIcon,
-  CalendarIcon,
-  ClockIcon,
-  CogIcon,
-  CollectionIcon,
-  ExternalLinkIcon,
-  LightningBoltIcon,
-  LinkIcon,
-  LogoutIcon,
-  MapIcon,
-  MoonIcon,
-  QuestionMarkCircleIcon,
-  SparklesIcon,
-  ViewGridIcon,
-} from "@heroicons/react/solid";
-=======
->>>>>>> 2c23949c
+import { SparklesIcon } from "@heroicons/react/solid";
 import { UserPlan } from "@prisma/client";
 import { SessionContextValue, signOut, useSession } from "next-auth/react";
 import Link from "next/link";
