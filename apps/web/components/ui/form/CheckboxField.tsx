--- conflicted
+++ resolved
@@ -12,12 +12,8 @@
 };
 
 const CheckboxField = forwardRef<HTMLInputElement, Props>(
-<<<<<<< HEAD
-  ({ label, description, informationIconText, descriptionAsLabel, ...rest }, ref) => {
-=======
   ({ label, description, informationIconText, ...rest }, ref) => {
     const descriptionAsLabel = !label || rest.descriptionAsLabel;
->>>>>>> c8ef7dc4
     return (
       <div className="block items-center sm:flex">
         {label && (
@@ -25,17 +21,12 @@
             {React.createElement(
               descriptionAsLabel ? "div" : "label",
               {
-<<<<<<< HEAD
-                htmlFor: rest.id,
-                className: "flex text-sm font-medium text-neutral-700",
-=======
                 className: "flex text-sm font-medium text-neutral-700",
                 ...(!descriptionAsLabel
                   ? {
                       htmlFor: rest.id,
                     }
                   : {}),
->>>>>>> c8ef7dc4
               },
               label
             )}
@@ -46,14 +37,10 @@
             {React.createElement(
               descriptionAsLabel ? "label" : "div",
               {
-<<<<<<< HEAD
-                className: "relative flex items-start",
-=======
                 className: classNames(
                   "relative flex items-start",
                   descriptionAsLabel ? "text-neutral-700" : "text-neutral-900"
                 ),
->>>>>>> c8ef7dc4
               },
               <>
                 <div className="flex h-5 items-center">
@@ -64,11 +51,7 @@
                     className="text-primary-600 focus:ring-primary-500 h-4 w-4 rounded border-gray-300"
                   />
                 </div>
-<<<<<<< HEAD
-                <span className="text-sm text-neutral-700 ltr:ml-3 rtl:mr-3">{description}</span>
-=======
                 <span className="text-sm ltr:ml-3 rtl:mr-3">{description}</span>
->>>>>>> c8ef7dc4
               </>
             )}
             {informationIconText && <InfoBadge content={informationIconText}></InfoBadge>}
