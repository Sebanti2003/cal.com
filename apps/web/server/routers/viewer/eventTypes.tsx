import {
  EventTypeCustomInput,
  EventTypeAttendeeReminder,
  MembershipRole,
  PeriodType,
  Prisma,
} from "@prisma/client";
import { z } from "zod";

import {
  _AvailabilityModel,
  _DestinationCalendarModel,
  _EventTypeCustomInputModel,
  _EventTypeAttendeeReminderModel,
  _EventTypeModel,
} from "@calcom/prisma/zod";
import { stringOrNumber } from "@calcom/prisma/zod-utils";
import { createEventTypeInput } from "@calcom/prisma/zod/custom/eventtype";

import { createProtectedRouter } from "@server/createRouter";
import { viewerRouter } from "@server/routers/viewer";
import { TRPCError } from "@trpc/server";

function isPeriodType(keyInput: string): keyInput is PeriodType {
  return Object.keys(PeriodType).includes(keyInput);
}

/**
 * Ensures that it is a valid HTTP URL
 * It automatically avoids
 * -  XSS attempts through javascript:alert('hi')
 * - mailto: links
 */
function assertValidUrl(url: string | null | undefined) {
  if (!url) {
    return;
  }

  if (!url.startsWith("http://") && !url.startsWith("https://")) {
    throw new TRPCError({ code: "PARSE_ERROR", message: "Invalid URL" });
  }
}

function handlePeriodType(periodType: string | undefined): PeriodType | undefined {
  if (typeof periodType !== "string") return undefined;
  const passedPeriodType = periodType.toUpperCase();
  if (!isPeriodType(passedPeriodType)) return undefined;
  return PeriodType[passedPeriodType];
}

function handleCustomInputs(customInputs: EventTypeCustomInput[], eventTypeId: number) {
  const cInputsIdsToDelete = customInputs.filter((input) => input.id > 0).map((e) => e.id);
  const cInputsToCreate = customInputs
    .filter((input) => input.id < 0)
    .map((input) => ({
      type: input.type,
      label: input.label,
      required: input.required,
      placeholder: input.placeholder,
    }));
  const cInputsToUpdate = customInputs
    .filter((input) => input.id > 0)
    .map((input) => ({
      data: {
        type: input.type,
        label: input.label,
        required: input.required,
        placeholder: input.placeholder,
      },
      where: {
        id: input.id,
      },
    }));

  return {
    deleteMany: {
      eventTypeId,
      NOT: {
        id: { in: cInputsIdsToDelete },
      },
    },
    createMany: {
      data: cInputsToCreate,
    },
    update: cInputsToUpdate,
  };
}

function handleAttendeeReminders(attendeeReminders: EventTypeAttendeeReminder[], eventTypeId: number) {
  const remindersIdsToDelete = attendeeReminders.filter((input) => input.id > 0).map((e) => e.id);
  const remindersToCreate = attendeeReminders
    .filter((input) => input.id < 0)
    .map((input) => ({
      method: input.method,
      time: input.time,
      unitTime: input.unitTime,
    }));
  const remindersToUpdate = attendeeReminders
    .filter((input) => input.id > 0)
    .map((input) => ({
      data: {
        method: input.method,
        time: input.time,
        unitTime: input.unitTime,
      },
      where: {
        id: input.id,
      },
    }));

  return {
    deleteMany: {
      eventTypeId,
      NOT: {
        id: { in: remindersIdsToDelete },
      },
    },
    createMany: {
      data: remindersToCreate,
    },
    update: remindersToUpdate,
  };
}

const AvailabilityInput = _AvailabilityModel.pick({
  days: true,
  startTime: true,
  endTime: true,
});

const EventTypeUpdateInput = _EventTypeModel
  /** Optional fields */
  .extend({
    customInputs: z.array(_EventTypeCustomInputModel),
    attendeeReminders: z.array(_EventTypeAttendeeReminderModel),
    destinationCalendar: _DestinationCalendarModel.pick({
      integration: true,
      externalId: true,
    }),
    users: z.array(stringOrNumber).optional(),
    schedule: z.number().optional(),
  })
  .partial()
  .merge(
    _EventTypeModel
      /** Required fields */
      .pick({
        id: true,
      })
  );

export const eventTypesRouter = createProtectedRouter()
  .query("list", {
    async resolve({ ctx }) {
      return await ctx.prisma.webhook.findMany({
        where: {
          userId: ctx.user.id,
        },
      });
    },
  })
  .mutation("create", {
    input: createEventTypeInput,
    async resolve({ ctx, input }) {
      const { schedulingType, teamId, ...rest } = input;
      const userId = ctx.user.id;

      const data: Prisma.EventTypeCreateInput = {
        ...rest,
        users: {
          connect: {
            id: userId,
          },
        },
      };

      if (teamId && schedulingType) {
        const hasMembership = await ctx.prisma.membership.findFirst({
          where: {
            userId,
            teamId: teamId,
            accepted: true,
          },
        });

        if (!hasMembership) {
          console.warn(`User ${userId} does not have permission to create this new event type`);
          throw new TRPCError({ code: "UNAUTHORIZED" });
        }

        data.team = {
          connect: {
            id: teamId,
          },
        };
        data.schedulingType = schedulingType;
      }

      const eventType = await ctx.prisma.eventType.create({ data });

      return { eventType };
    },
  })
  // Prevent non-owners to update/delete a team event
  .middleware(async ({ ctx, rawInput, next }) => {
    const event = await ctx.prisma.eventType.findUnique({
      where: { id: (rawInput as Record<"id", number>)?.id },
      include: {
        users: true,
        team: {
          select: {
            members: {
              select: {
                userId: true,
                role: true,
              },
            },
          },
        },
      },
    });

    if (!event) {
      throw new TRPCError({ code: "NOT_FOUND" });
    }

    const isAuthorized = (function () {
      if (event.team) {
        return event.team.members
          .filter((member) => member.role === MembershipRole.OWNER || member.role === MembershipRole.ADMIN)
          .map((member) => member.userId)
          .includes(ctx.user.id);
      }
      return event.userId === ctx.user.id || event.users.find((user) => user.id === ctx.user.id);
    })();

    if (!isAuthorized) {
      console.warn(`User ${ctx.user.id} attempted to an access an event ${event.id} they do not own.`);
      throw new TRPCError({ code: "UNAUTHORIZED" });
    }

    return next();
  })
  .mutation("update", {
    input: EventTypeUpdateInput.strict(),
    async resolve({ ctx, input }) {
<<<<<<< HEAD
      const {
        periodType,
        locations,
        destinationCalendar,
        customInputs,
        attendeeReminders,
        users,
        id,
        schedule,
        ...rest
      } = input;
=======
      const { schedule, periodType, locations, destinationCalendar, customInputs, users, id, ...rest } =
        input;
      assertValidUrl(input.successRedirectUrl);
>>>>>>> 385421d2
      const data: Prisma.EventTypeUpdateInput = rest;
      data.locations = locations ?? undefined;
      if (periodType) {
        data.periodType = handlePeriodType(periodType);
      }

      if (destinationCalendar) {
        /** We connect or create a destination calendar to the event type instead of the user */
        await viewerRouter.createCaller(ctx).mutation("setDestinationCalendar", {
          ...destinationCalendar,
          eventTypeId: id,
        });
      }

      if (customInputs) {
        data.customInputs = handleCustomInputs(customInputs, id);
      }

      if (attendeeReminders) {
        data.attendeeReminders = handleAttendeeReminders(attendeeReminders, id);
      }

      if (schedule) {
        data.schedule = {
          connect: {
            id: schedule,
          },
        };
      }

      if (users) {
        data.users = {
          set: [],
          connect: users.map((userId: number) => ({ id: userId })),
        };
      }

      const eventType = await ctx.prisma.eventType.update({
        where: { id },
        data,
      });

      return { eventType };
    },
  })
  .mutation("delete", {
    input: z.object({
      id: z.number(),
    }),
    async resolve({ ctx, input }) {
      const { id } = input;

      await ctx.prisma.eventTypeCustomInput.deleteMany({
        where: {
          eventTypeId: id,
        },
      });

      await ctx.prisma.eventType.delete({
        where: {
          id,
        },
      });

      return {
        id,
      };
    },
  });<|MERGE_RESOLUTION|>--- conflicted
+++ resolved
@@ -244,7 +244,6 @@
   .mutation("update", {
     input: EventTypeUpdateInput.strict(),
     async resolve({ ctx, input }) {
-<<<<<<< HEAD
       const {
         periodType,
         locations,
@@ -256,11 +255,7 @@
         schedule,
         ...rest
       } = input;
-=======
-      const { schedule, periodType, locations, destinationCalendar, customInputs, users, id, ...rest } =
-        input;
       assertValidUrl(input.successRedirectUrl);
->>>>>>> 385421d2
       const data: Prisma.EventTypeUpdateInput = rest;
       data.locations = locations ?? undefined;
       if (periodType) {
