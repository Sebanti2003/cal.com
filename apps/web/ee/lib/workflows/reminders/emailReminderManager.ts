import {
  TimeUnit,
  WorkflowTriggerEvents,
  WorkflowTemplates,
  WorkflowActions,
  WorkflowMethods,
} from "@prisma/client";
import client from "@sendgrid/client";
import sgMail from "@sendgrid/mail";

import dayjs from "@calcom/dayjs";
import { sendWorkflowReminderEmail } from "@calcom/emails";
import prisma from "@calcom/prisma";
import { BookingInfo, timeUnitLowerCase } from "@ee/lib/workflows/reminders/smsReminderManager";
import emailReminderTemplate from "@ee/lib/workflows/reminders/templates/emailReminderTemplate";

<<<<<<< HEAD
=======
import prisma from "@calcom/prisma";

>>>>>>> 28e00ac7
let sendgridAPIKey, senderEmail: string;

if (process.env.SENDGRID_API_KEY) {
  sendgridAPIKey = process.env.SENDGRID_API_KEY as string;
  senderEmail = process.env.SENDGRID_EMAIL as string;

  sgMail.setApiKey(sendgridAPIKey);
  client.setApiKey(sendgridAPIKey);
}

export const scheduleEmailReminder = async (
  evt: BookingInfo,
  triggerEvent: WorkflowTriggerEvents,
  action: WorkflowActions,
  timeBefore: {
    time: number | null;
    timeUnit: TimeUnit | null;
  },
  sendTo: string,
  emailSubject: string,
  emailBody: string,
  workflowStepId: number,
  template: WorkflowTemplates
) => {
  const { startTime } = evt;
  const uid = evt.uid as string;
  const currentDate = dayjs();
  const timeUnit: timeUnitLowerCase | undefined =
    timeBefore.timeUnit?.toLocaleLowerCase() as timeUnitLowerCase;
  const scheduledDate =
    timeBefore.time && timeUnit ? dayjs(startTime).subtract(timeBefore.time, timeUnit) : null;

  if (!process.env.SENDGRID_API_KEY || !process.env.SENDGRID_EMAIL) return;

  const batchIdResponse = await client.request({
    url: "/v3/mail/batch",
    method: "POST",
  });

  const name = action === WorkflowActions.EMAIL_HOST ? evt.organizer.name : evt.attendees[0].name;
  const attendeeName = action === WorkflowActions.EMAIL_HOST ? evt.attendees[0].name : evt.organizer.name;

  switch (template) {
    case WorkflowTemplates.REMINDER:
      const emailTemplate = emailReminderTemplate(
        startTime,
        evt.title,
        evt.attendees[0].timeZone,
        attendeeName,
        name
      );
      emailSubject = emailTemplate.subject;
      emailBody = emailTemplate.body;
      break;
  }

  if (
    triggerEvent === WorkflowTriggerEvents.NEW_EVENT ||
    triggerEvent === WorkflowTriggerEvents.EVENT_CANCELLED
  ) {
    try {
      await sendWorkflowReminderEmail(evt, sendTo, emailSubject, emailBody);
    } catch (error) {
      console.log("Error sending Email");
    }
  } else if (triggerEvent === WorkflowTriggerEvents.BEFORE_EVENT && scheduledDate) {
    // Sendgrid to schedule emails
    // Can only schedule at least 60 minutes and at most 72 hours in advance
    if (
      !currentDate.isBetween(scheduledDate.subtract(1, "hour"), scheduledDate) &&
      scheduledDate.isBetween(currentDate, currentDate.add(72, "hour"))
    ) {
      try {
        await sgMail.send({
          to: sendTo,
          from: senderEmail,
          subject: emailSubject,
          content: [
            {
              type: "text/html",
              value: emailBody,
            },
          ],
          batchId: batchIdResponse[1].batch_id,
          sendAt: scheduledDate.unix(),
        });

        await prisma.workflowReminder.create({
          data: {
            bookingUid: uid,
            workflowStepId: workflowStepId,
            method: WorkflowMethods.EMAIL,
            scheduledDate: scheduledDate.toDate(),
            scheduled: true,
            referenceId: batchIdResponse[1].batch_id,
          },
        });
      } catch (error) {
        console.log(`Error scheduling email with error ${error}`);
      }
    } else if (scheduledDate.isAfter(currentDate.add(72, "hour"))) {
      // Write to DB and send to CRON if scheduled reminder date is past 72 hours
      await prisma.workflowReminder.create({
        data: {
          bookingUid: uid,
          workflowStepId: workflowStepId,
          method: WorkflowMethods.EMAIL,
          scheduledDate: scheduledDate.toDate(),
          scheduled: false,
        },
      });
    }
  }
};

export const deleteScheduledEmailReminder = async (referenceId: string) => {
  try {
    await client.request({
      url: "/v3/user/scheduled_sends",
      method: "POST",
      body: {
        batch_id: referenceId,
        status: "cancel",
      },
    });
  } catch (error) {
    console.log(`Error canceling reminder with error ${error}`);
  }
};<|MERGE_RESOLUTION|>--- conflicted
+++ resolved
@@ -14,11 +14,6 @@
 import { BookingInfo, timeUnitLowerCase } from "@ee/lib/workflows/reminders/smsReminderManager";
 import emailReminderTemplate from "@ee/lib/workflows/reminders/templates/emailReminderTemplate";
 
-<<<<<<< HEAD
-=======
-import prisma from "@calcom/prisma";
-
->>>>>>> 28e00ac7
 let sendgridAPIKey, senderEmail: string;
 
 if (process.env.SENDGRID_API_KEY) {
@@ -57,6 +52,7 @@
     url: "/v3/mail/batch",
     method: "POST",
   });
+  console.log("test");
 
   const name = action === WorkflowActions.EMAIL_HOST ? evt.organizer.name : evt.attendees[0].name;
   const attendeeName = action === WorkflowActions.EMAIL_HOST ? evt.attendees[0].name : evt.organizer.name;
