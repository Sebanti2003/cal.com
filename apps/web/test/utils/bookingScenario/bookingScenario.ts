import appStoreMock from "../../../../../tests/libs/__mocks__/app-store";
import i18nMock from "../../../../../tests/libs/__mocks__/libServerI18n";
import prismock from "../../../../../tests/libs/__mocks__/prisma";

import type { BookingReference, Attendee, Booking } from "@prisma/client";
import type { Prisma } from "@prisma/client";
import type { WebhookTriggerEvents } from "@prisma/client";
import type Stripe from "stripe";
import { v4 as uuidv4 } from "uuid";
import "vitest-fetch-mock";

import { appStoreMetadata } from "@calcom/app-store/appStoreMetaData";
import type { getMockRequestDataForBooking } from "@calcom/features/bookings/lib/handleNewBooking/test/lib/getMockRequestDataForBooking";
import { handleStripePaymentSuccess } from "@calcom/features/ee/payments/api/webhook";
import type { HttpError } from "@calcom/lib/http-error";
import logger from "@calcom/lib/logger";
import { safeStringify } from "@calcom/lib/safeStringify";
import type { SchedulingType } from "@calcom/prisma/enums";
import type { BookingStatus } from "@calcom/prisma/enums";
import type { AppMeta } from "@calcom/types/App";
import type { NewCalendarEventType } from "@calcom/types/Calendar";
import type { EventBusyDate } from "@calcom/types/Calendar";

import { getMockPaymentService } from "./MockPaymentService";

logger.settings.minLevel = 0;
const log = logger.getSubLogger({ prefix: ["[bookingScenario]"] });

type InputWebhook = {
  appId: string | null;
  userId?: number | null;
  teamId?: number | null;
  eventTypeId?: number;
  active: boolean;
  eventTriggers: WebhookTriggerEvents[];
  subscriberUrl: string;
};
/**
 * Data to be mocked
 */
type ScenarioData = {
  // hosts: { id: number; eventTypeId?: number; userId?: number; isFixed?: boolean }[];
  /**
   * Prisma would return these eventTypes
   */
  eventTypes: InputEventType[];
  /**
   * Prisma would return these users
   */
  users: InputUser[];
  /**
   * Prisma would return these apps
   */
  apps?: Partial<AppMeta>[];
  bookings?: InputBooking[];
  webhooks?: InputWebhook[];
};

type InputCredential = typeof TestData.credentials.google & {
  id?: number;
};

type InputSelectedCalendar = typeof TestData.selectedCalendars.google;

type InputUser = Omit<typeof TestData.users.example, "defaultScheduleId"> & {
  id: number;
  defaultScheduleId?: number | null;
  credentials?: InputCredential[];
  organizationId?: number | null;
  selectedCalendars?: InputSelectedCalendar[];
  schedules: {
    // Allows giving id in the input directly so that it can be referenced somewhere else as well
    id?: number;
    name: string;
    availability: {
      days: number[];
      startTime: Date;
      endTime: Date;
      date: string | null;
    }[];
    timeZone: string;
  }[];
  destinationCalendar?: Prisma.DestinationCalendarCreateInput;
};

export type InputEventType = {
  id: number;
  title?: string;
  length?: number;
  offsetStart?: number;
  slotInterval?: number;
  minimumBookingNotice?: number;
  /**
   * These user ids are `ScenarioData["users"]["id"]`
   */
  users?: { id: number }[];
  hosts?: { id: number }[];
  schedulingType?: SchedulingType;
  beforeEventBuffer?: number;
  afterEventBuffer?: number;
  requiresConfirmation?: boolean;
  destinationCalendar?: Prisma.DestinationCalendarCreateInput;
  schedule?: InputUser["schedules"][number];
} & Partial<Omit<Prisma.EventTypeCreateInput, "users" | "schedule">>;

type WhiteListedBookingProps = {
  id?: number;
  uid?: string;
  userId?: number;
  eventTypeId: number;
  startTime: string;
  endTime: string;
  title?: string;
  status: BookingStatus;
  attendees?: { email: string }[];
  references?: (Omit<ReturnType<typeof getMockBookingReference>, "credentialId"> & {
    // TODO: Make sure that all references start providing credentialId and then remove this intersection of optional credentialId
    credentialId?: number | null;
  })[];
};

type InputBooking = Partial<Omit<Booking, keyof WhiteListedBookingProps>> & WhiteListedBookingProps;

export const Timezones = {
  "+5:30": "Asia/Kolkata",
  "+6:00": "Asia/Dhaka",
};

async function addEventTypesToDb(
  eventTypes: (Omit<
    Prisma.EventTypeCreateInput,
    "users" | "worflows" | "destinationCalendar" | "schedule"
  > & {
    // eslint-disable-next-line @typescript-eslint/no-explicit-any
    users?: any[];
    // eslint-disable-next-line @typescript-eslint/no-explicit-any
    workflows?: any[];
    // eslint-disable-next-line @typescript-eslint/no-explicit-any
    destinationCalendar?: any;
    // eslint-disable-next-line @typescript-eslint/no-explicit-any
    schedule?: any;
  })[]
) {
  log.silly("TestData: Add EventTypes to DB", JSON.stringify(eventTypes));
  await prismock.eventType.createMany({
    data: eventTypes,
  });
  const allEventTypes = await prismock.eventType.findMany({
    include: {
      users: true,
      workflows: true,
      destinationCalendar: true,
      schedule: true,
    },
  });

  /**
   * This is a hack to get the relationship of schedule to be established with eventType. Looks like a prismock bug that creating eventType along with schedule.create doesn't establish the relationship.
   * HACK STARTS
   */
  log.silly("Fixed possible prismock bug by creating schedule separately");
  for (let i = 0; i < eventTypes.length; i++) {
    const eventType = eventTypes[i];
    const createdEventType = allEventTypes[i];

    if (eventType.schedule) {
      log.silly("TestData: Creating Schedule for EventType", JSON.stringify(eventType));
      await prismock.schedule.create({
        // eslint-disable-next-line @typescript-eslint/ban-ts-comment
        //@ts-ignore
        data: {
          ...eventType.schedule.create,
          eventType: {
            connect: {
              id: createdEventType.id,
            },
          },
        },
      });
    }
  }
  /***
   *  HACK ENDS
   */

  log.silly(
    "TestData: All EventTypes in DB are",
    JSON.stringify({
      eventTypes: allEventTypes,
    })
  );
  return allEventTypes;
}

async function addEventTypes(eventTypes: InputEventType[], usersStore: InputUser[]) {
  const baseEventType = {
    title: "Base EventType Title",
    slug: "base-event-type-slug",
    timeZone: null,
    beforeEventBuffer: 0,
    afterEventBuffer: 0,
    schedulingType: null,
    length: 15,
    //TODO: What is the purpose of periodStartDate and periodEndDate? Test these?
    periodStartDate: new Date("2022-01-21T09:03:48.000Z"),
    periodEndDate: new Date("2022-01-21T09:03:48.000Z"),
    periodCountCalendarDays: false,
    periodDays: 30,
    seatsPerTimeSlot: null,
    metadata: {},
    minimumBookingNotice: 0,
    offsetStart: 0,
  };
  const foundEvents: Record<number, boolean> = {};
  const eventTypesWithUsers = eventTypes.map((eventType) => {
    if (!eventType.slotInterval && !eventType.length) {
      throw new Error("eventTypes[number]: slotInterval or length must be defined");
    }
    if (foundEvents[eventType.id]) {
      throw new Error(`eventTypes[number]: id ${eventType.id} is not unique`);
    }
    foundEvents[eventType.id] = true;
    const users =
      eventType.users?.map((userWithJustId) => {
        return usersStore.find((user) => user.id === userWithJustId.id);
      }) || [];
    return {
      ...baseEventType,
      ...eventType,
      workflows: [],
      users,
      destinationCalendar: eventType.destinationCalendar
        ? {
            create: eventType.destinationCalendar,
          }
        : eventType.destinationCalendar,
      schedule: eventType.schedule
        ? {
            create: {
              ...eventType.schedule,
              availability: {
                createMany: {
                  data: eventType.schedule.availability,
                },
              },
            },
          }
        : eventType.schedule,
    };
  });
  log.silly("TestData: Creating EventType", JSON.stringify(eventTypesWithUsers));
  return await addEventTypesToDb(eventTypesWithUsers);
}

function addBookingReferencesToDB(bookingReferences: Prisma.BookingReferenceCreateManyInput[]) {
  prismock.bookingReference.createMany({
    data: bookingReferences,
  });
}

async function addBookingsToDb(
  bookings: (Prisma.BookingCreateInput & {
    // eslint-disable-next-line @typescript-eslint/no-explicit-any
    references: any[];
  })[]
) {
  log.silly("TestData: Creating Bookings", JSON.stringify(bookings));

  function getDateObj(time: string | Date) {
    return time instanceof Date ? time : new Date(time);
  }

  // Make sure that we store the date in Date object always. This is to ensure consistency which Prisma does but not prismock
  log.silly("Handling Prismock bug-3");
  const fixedBookings = bookings.map((booking) => {
    const startTime = getDateObj(booking.startTime);
    const endTime = getDateObj(booking.endTime);
    return { ...booking, startTime, endTime };
  });

  await prismock.booking.createMany({
    data: fixedBookings,
  });
  log.silly(
    "TestData: Bookings as in DB",
    JSON.stringify({
      bookings: await prismock.booking.findMany({
        include: {
          references: true,
          attendees: true,
        },
      }),
    })
  );
}

async function addBookings(bookings: InputBooking[]) {
  log.silly("TestData: Creating Bookings", JSON.stringify(bookings));
  const allBookings = [...bookings].map((booking) => {
    if (booking.references) {
      addBookingReferencesToDB(
        booking.references.map((reference) => {
          return {
            ...reference,
            bookingId: booking.id,
          };
        })
      );
    }
    return {
      uid: uuidv4(),
      workflowReminders: [],
      references: [],
      title: "Test Booking Title",
      ...booking,
    };
  });

  await addBookingsToDb(
    // eslint-disable-next-line @typescript-eslint/ban-ts-comment
    //@ts-ignore
    allBookings.map((booking) => {
      const bookingCreate = booking;
      if (booking.references) {
        bookingCreate.references = {
          // eslint-disable-next-line @typescript-eslint/ban-ts-comment
          //@ts-ignore
          createMany: {
            data: booking.references,
          },
        };
      }
      if (booking.attendees) {
        bookingCreate.attendees = {
          // eslint-disable-next-line @typescript-eslint/ban-ts-comment
          //@ts-ignore
          createMany: {
            data: booking.attendees,
          },
        };
      }
      return bookingCreate;
    })
  );
}

// eslint-disable-next-line @typescript-eslint/no-explicit-any
async function addWebhooksToDb(webhooks: any[]) {
  await prismock.webhook.createMany({
    data: webhooks,
  });
}

async function addWebhooks(webhooks: InputWebhook[]) {
  log.silly("TestData: Creating Webhooks", safeStringify(webhooks));

  await addWebhooksToDb(webhooks);
}

async function addUsersToDb(users: (Prisma.UserCreateInput & { schedules: Prisma.ScheduleCreateInput[] })[]) {
  log.silly("TestData: Creating Users", JSON.stringify(users));
  await prismock.user.createMany({
    data: users,
  });

  log.silly(
    "Added users to Db",
    safeStringify({
      allUsers: await prismock.user.findMany({
        include: {
          credentials: true,
          schedules: {
            include: {
              availability: true,
            },
          },
          destinationCalendar: true,
        },
      }),
    })
  );
}

async function addUsers(users: InputUser[]) {
  const prismaUsersCreate = users.map((user) => {
    const newUser = user;
    if (user.schedules) {
      newUser.schedules = {
        // eslint-disable-next-line @typescript-eslint/ban-ts-comment
        // @ts-ignore
        createMany: {
          data: user.schedules.map((schedule) => {
            return {
              ...schedule,
              availability: {
                createMany: {
                  data: schedule.availability,
                },
              },
            };
          }),
        },
      };
    }
    if (user.credentials) {
      newUser.credentials = {
        // eslint-disable-next-line @typescript-eslint/ban-ts-comment
        //@ts-ignore
        createMany: {
          data: user.credentials,
        },
      };
    }
    if (user.selectedCalendars) {
      newUser.selectedCalendars = {
        // eslint-disable-next-line @typescript-eslint/ban-ts-comment
        //@ts-ignore
        createMany: {
          data: user.selectedCalendars,
        },
      };
    }

    return newUser;
  });
  // eslint-disable-next-line @typescript-eslint/ban-ts-comment
  //@ts-ignore
  await addUsersToDb(prismaUsersCreate);
}

// eslint-disable-next-line @typescript-eslint/no-explicit-any
async function addAppsToDb(apps: any[]) {
  log.silly("TestData: Creating Apps", JSON.stringify({ apps }));
  await prismock.app.createMany({
    data: apps,
  });
  const allApps = await prismock.app.findMany();
  log.silly("TestData: Apps as in DB", JSON.stringify({ apps: allApps }));
}
export async function createBookingScenario(data: ScenarioData) {
  log.silly("TestData: Creating Scenario", JSON.stringify({ data }));
  await addUsers(data.users);
  if (data.apps) {
    await addAppsToDb(
      data.apps.map((app) => {
        // Enable the app by default
        return { enabled: true, ...app };
      })
    );
  }
  const eventTypes = await addEventTypes(data.eventTypes, data.users);

  data.bookings = data.bookings || [];
  // allowSuccessfulBookingCreation();
  await addBookings(data.bookings);
  // mockBusyCalendarTimes([]);
  await addWebhooks(data.webhooks || []);
  // addPaymentMock();
  return {
    eventTypes,
  };
}

export async function createOrganization(orgData: { name: string; slug: string }) {
  const org = await prismock.team.create({
    data: {
      name: orgData.name,
      slug: orgData.slug,
    },
  });
  return org;
}

// async function addPaymentsToDb(payments: Prisma.PaymentCreateInput[]) {
//   await prismaMock.payment.createMany({
//     data: payments,
//   });
// }

/**
 * This fn indents to /ally compute day, month, year for the purpose of testing.
 * We are not using DayJS because that's actually being tested by this code.
 * - `dateIncrement` adds the increment to current day
 * - `monthIncrement` adds the increment to current month
 * - `yearIncrement` adds the increment to current year
 */
export const getDate = (
  param: { dateIncrement?: number; monthIncrement?: number; yearIncrement?: number } = {}
) => {
  let { dateIncrement, monthIncrement, yearIncrement } = param;
  dateIncrement = dateIncrement || 0;
  monthIncrement = monthIncrement || 0;
  yearIncrement = yearIncrement || 0;

  let _date = new Date().getDate() + dateIncrement;
  let year = new Date().getFullYear() + yearIncrement;

  // Make it start with 1 to match with DayJS requiremet
  let _month = new Date().getMonth() + monthIncrement + 1;

  // If last day of the month(As _month is plus 1 already it is going to be the 0th day of next month which is the last day of current month)
  const lastDayOfMonth = new Date(year, _month, 0).getDate();
  const numberOfDaysForNextMonth = +_date - +lastDayOfMonth;
  if (numberOfDaysForNextMonth > 0) {
    _date = numberOfDaysForNextMonth;
    _month = _month + 1;
  }

  if (_month === 13) {
    _month = 1;
    year = year + 1;
  }

  const date = _date < 10 ? `0${_date}` : _date;
  const month = _month < 10 ? `0${_month}` : _month;

  return {
    date,
    month,
    year,
    dateString: `${year}-${month}-${date}`,
  };
};

export function getMockedCredential({
  metadataLookupKey,
  key,
}: {
  metadataLookupKey: string;
  key: {
    expiry_date?: number;
    token_type?: string;
    access_token?: string;
    refresh_token?: string;
    scope: string;
  };
}) {
  const app = appStoreMetadata[metadataLookupKey as keyof typeof appStoreMetadata];
  return {
    type: app.type,
    appId: app.slug,
    app: app,
    key: {
      expiry_date: Date.now() + 1000000,
      token_type: "Bearer",
      access_token: "ACCESS_TOKEN",
      refresh_token: "REFRESH_TOKEN",
      ...key,
    },
  };
}

export function getGoogleCalendarCredential() {
  return getMockedCredential({
    metadataLookupKey: "googlecalendar",
    key: {
      scope:
        "https://www.googleapis.com/auth/calendar.events https://www.googleapis.com/auth/calendar.readonly",
    },
  });
}

export function getZoomAppCredential() {
  return getMockedCredential({
    metadataLookupKey: "zoomvideo",
    key: {
      scope: "meeting:write",
    },
  });
}

export function getStripeAppCredential() {
  return getMockedCredential({
    metadataLookupKey: "stripepayment",
    key: {
      scope: "read_write",
    },
  });
}

export const TestData = {
  selectedCalendars: {
    google: {
      integration: "google_calendar",
      externalId: "john@example.com",
    },
  },
  credentials: {
    google: getGoogleCalendarCredential(),
  },
  schedules: {
    IstWorkHours: {
      name: "9:30AM to 6PM in India - 4:00AM to 12:30PM in GMT",
      availability: [
        {
          // userId: null,
          // eventTypeId: null,
          days: [0, 1, 2, 3, 4, 5, 6],
          startTime: new Date("1970-01-01T09:30:00.000Z"),
          endTime: new Date("1970-01-01T18:00:00.000Z"),
          date: null,
        },
      ],
      timeZone: Timezones["+5:30"],
    },
    /**
     * Has an overlap with IstEveningShift from 5PM to 6PM IST(11:30AM to 12:30PM GMT)
     */
    IstMorningShift: {
      name: "9:30AM to 6PM in India - 4:00AM to 12:30PM in GMT",
      availability: [
        {
          // userId: null,
          // eventTypeId: null,
          days: [0, 1, 2, 3, 4, 5, 6],
          startTime: new Date("1970-01-01T09:30:00.000Z"),
          endTime: new Date("1970-01-01T18:00:00.000Z"),
          date: null,
        },
      ],
      timeZone: Timezones["+5:30"],
    },
    /**
     * Has an overlap with IstMorningShift from 5PM to 6PM IST(11:30AM to 12:30PM GMT)
     */
    IstEveningShift: {
      name: "5:00PM to 10PM in India - 11:30AM to 16:30PM in GMT",
      availability: [
        {
          // userId: null,
          // eventTypeId: null,
          days: [0, 1, 2, 3, 4, 5, 6],
          startTime: new Date("1970-01-01T17:00:00.000Z"),
          endTime: new Date("1970-01-01T22:00:00.000Z"),
          date: null,
        },
      ],
      timeZone: Timezones["+5:30"],
    },
    IstWorkHoursWithDateOverride: (dateString: string) => ({
      name: "9:30AM to 6PM in India - 4:00AM to 12:30PM in GMT but with a Date Override for 2PM to 6PM IST(in GST time it is 8:30AM to 12:30PM)",
      availability: [
        {
          days: [0, 1, 2, 3, 4, 5, 6],
          startTime: new Date("1970-01-01T09:30:00.000Z"),
          endTime: new Date("1970-01-01T18:00:00.000Z"),
          date: null,
        },
        {
          days: [0, 1, 2, 3, 4, 5, 6],
          startTime: new Date(`1970-01-01T14:00:00.000Z`),
          endTime: new Date(`1970-01-01T18:00:00.000Z`),
          date: dateString,
        },
      ],
      timeZone: Timezones["+5:30"],
    }),
  },
  users: {
    example: {
      name: "Example",
      email: "example@example.com",
      username: "example.username",
      defaultScheduleId: 1,
      timeZone: Timezones["+5:30"],
    },
  },
  apps: {
    "google-calendar": {
      ...appStoreMetadata.googlecalendar,
      // eslint-disable-next-line @typescript-eslint/ban-ts-comment
      //@ts-ignore
      keys: {
        expiry_date: Infinity,
        client_id: "client_id",
        client_secret: "client_secret",
        redirect_uris: ["http://localhost:3000/auth/callback"],
      },
    },
    "daily-video": {
      ...appStoreMetadata.dailyvideo,
      // eslint-disable-next-line @typescript-eslint/ban-ts-comment
      //@ts-ignore
      keys: {
        expiry_date: Infinity,
        api_key: "",
        scale_plan: "false",
        client_id: "client_id",
        client_secret: "client_secret",
        redirect_uris: ["http://localhost:3000/auth/callback"],
      },
    },
    zoomvideo: {
      ...appStoreMetadata.zoomvideo,
      // eslint-disable-next-line @typescript-eslint/ban-ts-comment
      //@ts-ignore
      keys: {
        expiry_date: Infinity,
        api_key: "",
        scale_plan: "false",
        client_id: "client_id",
        client_secret: "client_secret",
        redirect_uris: ["http://localhost:3000/auth/callback"],
      },
    },
    "stripe-payment": {
      ...appStoreMetadata.stripepayment,
      // eslint-disable-next-line @typescript-eslint/ban-ts-comment
      //@ts-ignore
      keys: {
        expiry_date: Infinity,
        api_key: "",
        scale_plan: "false",
        client_id: "client_id",
        client_secret: "client_secret",
        redirect_uris: ["http://localhost:3000/auth/callback"],
      },
    },
  },
};

export class MockError extends Error {
  constructor(message: string) {
    super(message);
    this.name = "MockError";
  }
}

export function getOrganizer({
  name,
  email,
  id,
  schedules,
  credentials,
  selectedCalendars,
  destinationCalendar,
  defaultScheduleId,
}: {
  name: string;
  email: string;
  id: number;
  schedules: InputUser["schedules"];
  credentials?: InputCredential[];
  selectedCalendars?: InputSelectedCalendar[];
  defaultScheduleId?: number | null;
  destinationCalendar?: Prisma.DestinationCalendarCreateInput;
}) {
  return {
    ...TestData.users.example,
    organizationId: null as null | number,
    name,
    email,
    id,
    schedules,
    credentials,
    selectedCalendars,
    destinationCalendar,
    defaultScheduleId,
  };
}

export function getScenarioData(
  {
    organizer,
    eventTypes,
    usersApartFromOrganizer = [],
    apps = [],
    webhooks,
    bookings,
  }: // hosts = [],
  {
    organizer: ReturnType<typeof getOrganizer>;
    eventTypes: ScenarioData["eventTypes"];
    apps?: ScenarioData["apps"];
    usersApartFromOrganizer?: ScenarioData["users"];
    webhooks?: ScenarioData["webhooks"];
    bookings?: ScenarioData["bookings"];
    // hosts?: ScenarioData["hosts"];
  },
  org?: { id: number | null } | undefined | null
) {
  const users = [organizer, ...usersApartFromOrganizer];
  if (org) {
    users.forEach((user) => {
      user.organizationId = org.id;
    });
  }

  eventTypes.forEach((eventType) => {
    if (
      eventType.users?.filter((eventTypeUser) => {
        return !users.find((userToCreate) => userToCreate.id === eventTypeUser.id);
      }).length
    ) {
      throw new Error(`EventType ${eventType.id} has users that are not present in ScenarioData["users"]`);
    }
  });
  return {
    // hosts: [...hosts],
    eventTypes: eventTypes.map((eventType, index) => {
      return {
        ...eventType,
        title: `Test Event Type - ${index + 1}`,
        description: `It's a test event type - ${index + 1}`,
      };
    }),
    users: users.map((user) => {
      const newUser = {
        ...user,
      };
      if (user.destinationCalendar) {
        newUser.destinationCalendar = {
          // eslint-disable-next-line @typescript-eslint/ban-ts-comment
          // @ts-ignore
          create: user.destinationCalendar,
        };
      }
      return newUser;
    }),
    apps: [...apps],
    webhooks,
    bookings: bookings || [],
  };
}

export function enableEmailFeature() {
  prismock.feature.create({
    data: {
      slug: "emails",
      enabled: false,
      type: "KILL_SWITCH",
    },
  });
}

export function mockNoTranslations() {
  log.silly("Mocking i18n.getTranslation to return identity function");
  // @ts-expect-error FIXME
  i18nMock.getTranslation.mockImplementation(() => {
    return new Promise((resolve) => {
      const identityFn = (key: string) => key;
      resolve(identityFn);
    });
  });
}

/**
 * @param metadataLookupKey
 * @param calendarData Specify uids and other data to be faked to be returned by createEvent and updateEvent
 */
export function mockCalendar(
  metadataLookupKey: keyof typeof appStoreMetadata,
  calendarData?: {
    create?: {
      id?: string;
      uid?: string;
      iCalUID?: string;
    };
    update?: {
      id?: string;
      uid: string;
      iCalUID?: string;
    };
    busySlots?: { start: `${string}Z`; end: `${string}Z` }[];
    creationCrash?: boolean;
    updationCrash?: boolean;
    getAvailabilityCrash?: boolean;
  }
) {
  const appStoreLookupKey = metadataLookupKey;
  const normalizedCalendarData = calendarData || {
    create: {
      uid: "MOCK_ID",
    },
    update: {
      uid: "UPDATED_MOCK_ID",
    },
  };
  log.silly(`Mocking ${appStoreLookupKey} on appStoreMock`);
  // eslint-disable-next-line @typescript-eslint/no-explicit-any
  const createEventCalls: any[] = [];
  // eslint-disable-next-line @typescript-eslint/no-explicit-any
  const updateEventCalls: any[] = [];
  // eslint-disable-next-line @typescript-eslint/no-explicit-any
  const deleteEventCalls: any[] = [];
  const app = appStoreMetadata[metadataLookupKey as keyof typeof appStoreMetadata];
  appStoreMock.default[appStoreLookupKey as keyof typeof appStoreMock.default].mockResolvedValue({
    lib: {
      // eslint-disable-next-line @typescript-eslint/ban-ts-comment
      //@ts-ignore
      CalendarService: function MockCalendarService() {
        return {
          // eslint-disable-next-line @typescript-eslint/no-explicit-any
          createEvent: async function (...rest: any[]): Promise<NewCalendarEventType> {
            if (calendarData?.creationCrash) {
              throw new Error("MockCalendarService.createEvent fake error");
            }
            const [calEvent, credentialId] = rest;
            log.silly("mockCalendar.createEvent", JSON.stringify({ calEvent, credentialId }));
            createEventCalls.push(rest);
            return Promise.resolve({
              type: app.type,
              additionalInfo: {},
              uid: "PROBABLY_UNUSED_UID",
              // A Calendar is always expected to return an id.
              id: normalizedCalendarData.create?.id || "FALLBACK_MOCK_CALENDAR_EVENT_ID",
              iCalUID: normalizedCalendarData.create?.iCalUID,
              // Password and URL seems useless for CalendarService, plan to remove them if that's the case
              password: "MOCK_PASSWORD",
              url: "https://UNUSED_URL",
            });
          },
          // eslint-disable-next-line @typescript-eslint/no-explicit-any
          updateEvent: async function (...rest: any[]): Promise<NewCalendarEventType> {
            if (calendarData?.updationCrash) {
              throw new Error("MockCalendarService.updateEvent fake error");
            }
            const [uid, event, externalCalendarId] = rest;
            log.silly("mockCalendar.updateEvent", JSON.stringify({ uid, event, externalCalendarId }));
            // eslint-disable-next-line prefer-rest-params
            updateEventCalls.push(rest);
            return Promise.resolve({
              type: app.type,
              additionalInfo: {},
              uid: "PROBABLY_UNUSED_UID",
              iCalUID: normalizedCalendarData.update?.iCalUID,

              // eslint-disable-next-line @typescript-eslint/no-non-null-assertion
              id: normalizedCalendarData.update?.uid || "FALLBACK_MOCK_ID",
              // Password and URL seems useless for CalendarService, plan to remove them if that's the case
              password: "MOCK_PASSWORD",
              url: "https://UNUSED_URL",
            });
          },
          // eslint-disable-next-line @typescript-eslint/no-explicit-any
          deleteEvent: async (...rest: any[]) => {
            log.silly("mockCalendar.deleteEvent", JSON.stringify({ rest }));
            // eslint-disable-next-line prefer-rest-params
            deleteEventCalls.push(rest);
          },
          getAvailability: async (): Promise<EventBusyDate[]> => {
            if (calendarData?.getAvailabilityCrash) {
              throw new Error("MockCalendarService.getAvailability fake error");
            }
            return new Promise((resolve) => {
              resolve(calendarData?.busySlots || []);
            });
          },
        };
      },
    },
  });
  return {
    createEventCalls,
    deleteEventCalls,
    updateEventCalls,
  };
}

export function mockCalendarToHaveNoBusySlots(
  metadataLookupKey: keyof typeof appStoreMetadata,
  calendarData?: Parameters<typeof mockCalendar>[1]
) {
  calendarData = calendarData || {
    create: {
      uid: "MOCK_ID",
    },
    update: {
      uid: "UPDATED_MOCK_ID",
    },
  };
  return mockCalendar(metadataLookupKey, { ...calendarData, busySlots: [] });
}

export function mockCalendarToCrashOnCreateEvent(metadataLookupKey: keyof typeof appStoreMetadata) {
  return mockCalendar(metadataLookupKey, { creationCrash: true });
}

export function mockCalendarToCrashOnUpdateEvent(metadataLookupKey: keyof typeof appStoreMetadata) {
  return mockCalendar(metadataLookupKey, { updationCrash: true });
}

export function mockVideoApp({
  metadataLookupKey,
  appStoreLookupKey,
  videoMeetingData,
  creationCrash,
  updationCrash,
}: {
  metadataLookupKey: string;
  appStoreLookupKey?: string;
  videoMeetingData?: {
    password: string;
    id: string;
    url: string;
  };
  creationCrash?: boolean;
  updationCrash?: boolean;
}) {
  appStoreLookupKey = appStoreLookupKey || metadataLookupKey;
  videoMeetingData = videoMeetingData || {
    id: "MOCK_ID",
    password: "MOCK_PASS",
    url: `http://mock-${metadataLookupKey}.example.com`,
  };
  log.silly("mockVideoApp", JSON.stringify({ metadataLookupKey, appStoreLookupKey }));
  // eslint-disable-next-line @typescript-eslint/no-explicit-any
  const createMeetingCalls: any[] = [];
  // eslint-disable-next-line @typescript-eslint/no-explicit-any
  const updateMeetingCalls: any[] = [];
  // eslint-disable-next-line @typescript-eslint/no-explicit-any
  const deleteMeetingCalls: any[] = [];
  // eslint-disable-next-line @typescript-eslint/ban-ts-comment
  //@ts-ignore
  appStoreMock.default[appStoreLookupKey as keyof typeof appStoreMock.default].mockImplementation(() => {
    return new Promise((resolve) => {
      resolve({
        lib: {
          // eslint-disable-next-line @typescript-eslint/ban-ts-comment
          //@ts-ignore
          VideoApiAdapter: (credential) => {
            return {
              createMeeting: (...rest: unknown[]) => {
                if (creationCrash) {
                  throw new Error("MockVideoApiAdapter.createMeeting fake error");
                }
                createMeetingCalls.push({
                  credential,
                  args: rest,
                });

                return Promise.resolve({
                  type: appStoreMetadata[metadataLookupKey as keyof typeof appStoreMetadata].type,
                  ...videoMeetingData,
                });
              },
              // eslint-disable-next-line @typescript-eslint/no-explicit-any
              updateMeeting: async (...rest: any[]) => {
                if (updationCrash) {
                  throw new Error("MockVideoApiAdapter.updateMeeting fake error");
                }
                const [bookingRef, calEvent] = rest;
                updateMeetingCalls.push({
                  credential,
                  args: rest,
                });
                if (!bookingRef.type) {
                  throw new Error("bookingRef.type is not defined");
                }
                if (!calEvent.organizer) {
                  throw new Error("calEvent.organizer is not defined");
                }
                log.silly("MockVideoApiAdapter.updateMeeting", JSON.stringify({ bookingRef, calEvent }));
                return Promise.resolve({
                  type: appStoreMetadata[metadataLookupKey as keyof typeof appStoreMetadata].type,
                  ...videoMeetingData,
                });
              },
<<<<<<< HEAD
              deleteMeeting: async (...rest: unknown[]) => {
=======
              // eslint-disable-next-line @typescript-eslint/no-explicit-any
              deleteMeeting: async (...rest: any[]) => {
>>>>>>> 9e3465ee
                log.silly("MockVideoApiAdapter.deleteMeeting", JSON.stringify(rest));
                deleteMeetingCalls.push({
                  credential,
                  args: rest,
                });
              },
            };
          },
        },
      });
    });
  });
  return {
    createMeetingCalls,
    updateMeetingCalls,
    deleteMeetingCalls,
  };
}

export function mockSuccessfulVideoMeetingCreation({
  metadataLookupKey,
  appStoreLookupKey,
  videoMeetingData,
}: {
  metadataLookupKey: string;
  appStoreLookupKey?: string;
  videoMeetingData?: {
    password: string;
    id: string;
    url: string;
  };
}) {
  return mockVideoApp({
    metadataLookupKey,
    appStoreLookupKey,
    videoMeetingData,
  });
}

export function mockVideoAppToCrashOnCreateMeeting({
  metadataLookupKey,
  appStoreLookupKey,
}: {
  metadataLookupKey: string;
  appStoreLookupKey?: string;
}) {
  return mockVideoApp({
    metadataLookupKey,
    appStoreLookupKey,
    creationCrash: true,
  });
}

export function mockPaymentApp({
  metadataLookupKey,
  appStoreLookupKey,
}: {
  metadataLookupKey: string;
  appStoreLookupKey?: string;
}) {
  appStoreLookupKey = appStoreLookupKey || metadataLookupKey;
  const { paymentUid, externalId, MockPaymentService } = getMockPaymentService();
  // eslint-disable-next-line @typescript-eslint/ban-ts-comment
  //@ts-ignore
  appStoreMock.default[appStoreLookupKey as keyof typeof appStoreMock.default].mockImplementation(() => {
    return new Promise((resolve) => {
      resolve({
        lib: {
          PaymentService: MockPaymentService,
        },
      });
    });
  });

  return {
    paymentUid,
    externalId,
  };
}

export function mockErrorOnVideoMeetingCreation({
  metadataLookupKey,
  appStoreLookupKey,
}: {
  metadataLookupKey: string;
  appStoreLookupKey?: string;
}) {
  appStoreLookupKey = appStoreLookupKey || metadataLookupKey;
  // eslint-disable-next-line @typescript-eslint/ban-ts-comment
  //@ts-ignore
  appStoreMock.default[appStoreLookupKey].mockImplementation(() => {
    return new Promise((resolve) => {
      resolve({
        lib: {
          // eslint-disable-next-line @typescript-eslint/ban-ts-comment
          //@ts-ignore
          VideoApiAdapter: () => ({
            createMeeting: () => {
              throw new MockError("Error creating Video meeting");
            },
          }),
        },
      });
    });
  });
}

export function getBooker({ name, email }: { name: string; email: string }) {
  return {
    name,
    email,
  };
}

export function getMockedStripePaymentEvent({ paymentIntentId }: { paymentIntentId: string }) {
  return {
    id: null,
    data: {
      object: {
        id: paymentIntentId,
      },
    },
  } as unknown as Stripe.Event;
}

export async function mockPaymentSuccessWebhookFromStripe({ externalId }: { externalId: string }) {
  let webhookResponse = null;
  try {
    await handleStripePaymentSuccess(getMockedStripePaymentEvent({ paymentIntentId: externalId }));
  } catch (e) {
    log.silly("mockPaymentSuccessWebhookFromStripe:catch", JSON.stringify(e));
    webhookResponse = e as HttpError;
  }
  return { webhookResponse };
}

export function getExpectedCalEventForBookingRequest({
  bookingRequest,
  eventType,
}: {
  bookingRequest: ReturnType<typeof getMockRequestDataForBooking>;
  // eslint-disable-next-line @typescript-eslint/no-explicit-any
  eventType: any;
}) {
  return {
    // keep adding more fields as needed, so that they can be verified in all scenarios
    type: eventType.title,
    // Not sure why, but milliseconds are missing in cal Event.
    startTime: bookingRequest.start.replace(".000Z", "Z"),
    endTime: bookingRequest.end.replace(".000Z", "Z"),
  };
}

export function getMockBookingReference(
  bookingReference: Partial<BookingReference> & Pick<BookingReference, "type" | "uid" | "credentialId">
) {
  let credentialId = bookingReference.credentialId;
  if (bookingReference.type === appStoreMetadata.dailyvideo.type) {
    // Right now we seems to be storing credentialId for `dailyvideo` in BookingReference as null. Another possible value is 0 in there.
    credentialId = null;
    log.debug("Ensuring null credentialId for dailyvideo");
  }
  return {
    ...bookingReference,
    credentialId,
  };
}

export function getMockBookingAttendee(attendee: Omit<Attendee, "bookingId">) {
  return {
    id: attendee.id,
    timeZone: attendee.timeZone,
    name: attendee.name,
    email: attendee.email,
    locale: attendee.locale,
  };
}

export const enum BookingLocations {
  CalVideo = "integrations:daily",
  ZoomVideo = "integrations:zoom",
}

const getMockAppStatus = ({
  slug,
  failures,
  success,
}: {
  slug: string;
  failures: number;
  success: number;
}) => {
  const foundEntry = Object.entries(appStoreMetadata).find(([, app]) => {
    return app.slug === slug;
  });
  if (!foundEntry) {
    throw new Error("App not found for the slug");
  }
  const foundApp = foundEntry[1];
  return {
    appName: foundApp.slug,
    type: foundApp.type,
    failures,
    success,
    errors: [],
  };
};
export const getMockFailingAppStatus = ({ slug }: { slug: string }) => {
  return getMockAppStatus({ slug, failures: 1, success: 0 });
};

export const getMockPassingAppStatus = ({ slug }: { slug: string }) => {
  return getMockAppStatus({ slug, failures: 0, success: 1 });
};<|MERGE_RESOLUTION|>--- conflicted
+++ resolved
@@ -1056,12 +1056,8 @@
                   ...videoMeetingData,
                 });
               },
-<<<<<<< HEAD
-              deleteMeeting: async (...rest: unknown[]) => {
-=======
               // eslint-disable-next-line @typescript-eslint/no-explicit-any
               deleteMeeting: async (...rest: any[]) => {
->>>>>>> 9e3465ee
                 log.silly("MockVideoApiAdapter.deleteMeeting", JSON.stringify(rest));
                 deleteMeetingCalls.push({
                   credential,
