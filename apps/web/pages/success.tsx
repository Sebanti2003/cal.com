--- conflicted
+++ resolved
@@ -203,10 +203,6 @@
     return encodeURIComponent(event.value ? event.value : false);
   }
   const userIsOwner = !!(session?.user?.id && eventType.users.find((user) => (user.id = session.user.id)));
-<<<<<<< HEAD
-  console.log({ userIsOwner });
-=======
->>>>>>> 6317da89
   return (
     (isReady && (
       <div
