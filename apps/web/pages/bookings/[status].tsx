--- conflicted
+++ resolved
@@ -8,12 +8,9 @@
 import { inferQueryInput, inferQueryOutput, trpc } from "@calcom/trpc/react";
 import { Alert } from "@calcom/ui/Alert";
 import { Icon } from "@calcom/ui/Icon";
-<<<<<<< HEAD
+import Shell from "@calcom/ui/Shell";
 import Button from "@calcom/ui/v2/Button";
 import EmptyScreen from "@calcom/ui/v2/EmptyScreen";
-=======
-import Shell from "@calcom/ui/Shell";
->>>>>>> 9346ae64
 
 import { useInViewObserver } from "@lib/hooks/useInViewObserver";
 
