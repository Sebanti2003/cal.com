--- conflicted
+++ resolved
@@ -59,11 +59,7 @@
         .email(`${t("enter_valid_email")}`),
       password: z.string().min(1, `${t("error_required_field")}`),
     })
-<<<<<<< HEAD
-    // Passthrough other fields like totpCod
-=======
     // Passthrough other fields like totpCode
->>>>>>> 1b68cc13
     .passthrough();
   const methods = useForm<LoginValues>({ resolver: zodResolver(formSchema) });
   const { register, formState } = methods;
