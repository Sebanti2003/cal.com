--- conflicted
+++ resolved
@@ -131,20 +131,12 @@
   return (
     <div>
       <HorizontalTabs tabs={tabs} />
-<<<<<<< HEAD
-      {events && events.length && <EventTypeList data={events} readonly={readonly} />}
-=======
-      {events.length > 0 ? (
-        <EventTypeList
-          types={events[0].eventTypes}
-          group={events[0]}
-          groupIndex={0}
-          readOnly={events[0].metadata.readOnly}
-        />
+      {events && events.length > 0 ? (
+        <EventTypeList data={events} readonly={readonly} />
       ) : (
-        <CreateFirstEventTypeView slug={eventTypeGroups[0].profile.slug ?? ""} />
+        // @TODO: fix later when we have the context provider
+        <CreateFirstEventTypeView slug="" />
       )}
->>>>>>> 032435fb
     </div>
   );
 };
@@ -391,21 +383,17 @@
     }
   }, []);
 
-<<<<<<< HEAD
+  // @TODO: Fix later after we have the context provider
+  // if (!data.length) {
+  //   return data[0].teamId ? (
+  //     <EmptyEventTypeList teamId={data[0].teamId} teamSlugOrUsername={data[0].team.slug || ""} />
+  //   ) : (
+  //     <CreateFirstEventTypeView slug={data[0].team.slug || []} />
+  //   );
+  // }
+
   const firstItem = data[0];
   const lastItem = data[data.length - 1];
-=======
-  if (!types.length) {
-    return group.teamId ? (
-      <EmptyEventTypeList group={group} />
-    ) : (
-      <CreateFirstEventTypeView slug={group.profile.slug ?? ""} />
-    );
-  }
-
-  const firstItem = types[0];
-  const lastItem = types[types.length - 1];
->>>>>>> 032435fb
   const isManagedEventPrefix = () => {
     return deleteDialogTypeSchedulingType === SchedulingType.MANAGED ? "_managed" : "";
   };
@@ -996,7 +984,6 @@
                     teamId={firstElementTeamEventTypes.teamId}
                     orgSlug={orgBranding?.slug}
                   />
-<<<<<<< HEAD
 
                   {teamEventTypes.length > 0 ? (
                     <EventTypeList
@@ -1025,36 +1012,35 @@
   } else if (!!data && data.length === 1) {
     return <EventTypeList data={data} />;
   } else if (!!data && data.length === 0) {
-    return <CreateFirstEventTypeView />;
+    // @TODO:
+    return <CreateFirstEventTypeView slug="fixlater" />;
   } else {
     return <></>;
   }
-=======
-                ) : group.teamId ? (
-                  <EmptyEventTypeList group={group} />
-                ) : (
-                  <CreateFirstEventTypeView slug={data.profiles[0].slug ?? ""} />
-                )}
-              </div>
-            ))
-          )}
-        </>
-      ) : (
-        data.eventTypeGroups.length === 1 && (
-          <EventTypeList
-            types={data.eventTypeGroups[0].eventTypes}
-            group={data.eventTypeGroups[0]}
-            groupIndex={0}
-            readOnly={data.eventTypeGroups[0].metadata.readOnly}
-          />
-        )
-      )}
-      {data.eventTypeGroups.length === 0 && <CreateFirstEventTypeView slug={data.profiles[0].slug ?? ""} />}
-      <EventTypeEmbedDialog />
-      {searchParams?.get("dialog") === "duplicate" && <DuplicateDialog />}
-    </>
-  );
->>>>>>> 032435fb
+  //             ) : group.teamId ? (
+  //               <EmptyEventTypeList group={group} />
+  //             ) : (
+  //               <CreateFirstEventTypeView slug={data.profiles[0].slug ?? ""} />
+  //             )}
+  //           </div>
+  //         ))
+  //       )}
+  //     </>
+  //   ) : (
+  //     data.eventTypeGroups.length === 1 && (
+  //       <EventTypeList
+  //         types={data.eventTypeGroups[0].eventTypes}
+  //         group={data.eventTypeGroups[0]}
+  //         groupIndex={0}
+  //         readOnly={data.eventTypeGroups[0].metadata.readOnly}
+  //       />
+  //     )
+  //   )}
+  //   {data.eventTypeGroups.length === 0 && <CreateFirstEventTypeView slug={data.profiles[0].slug ?? ""} />}
+  //   <EventTypeEmbedDialog />
+  //   {searchParams?.get("dialog") === "duplicate" && <DuplicateDialog />}
+  // </>
+  // );
 };
 
 const EventTypesPage = () => {
