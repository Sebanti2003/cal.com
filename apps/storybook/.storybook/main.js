--- conflicted
+++ resolved
@@ -4,10 +4,7 @@
   stories: [
     "../intro.stories.mdx",
     "../../../packages/ui/components/**/*.stories.mdx",
-<<<<<<< HEAD
     "../../../packages/atoms/**/*.stories.mdx",
-=======
->>>>>>> b25d04da
     "../../../packages/features/**/*.stories.mdx",
     "../../../packages/ui/components/**/*.stories.@(js|jsx|ts|tsx)",
   ],
