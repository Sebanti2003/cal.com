--- conflicted
+++ resolved
@@ -45,10 +45,7 @@
     teamId,
     sortByMostPopular,
     categories,
-<<<<<<< HEAD
-=======
     appId,
->>>>>>> bb9a0399
   } = input;
   let credentials = await getUsersCredentials(user.id);
   let userTeams: TeamQuery[] = [];
