import axios from "axios";
import qs from "qs";

import { getLocation } from "@calcom/lib/CalEventParser";
import logger from "@calcom/lib/logger";
import prisma from "@calcom/prisma";
import type {
  Calendar,
  CalendarEvent,
  EventBusyDate,
  IntegrationCalendar,
  NewCalendarEventType,
  Person,
} from "@calcom/types/Calendar";
import type { CredentialPayload } from "@calcom/types/Credential";

import getAppKeysFromSlug from "../../_utils/getAppKeysFromSlug";
import config from "../config.json";
import { appKeysSchema } from "../zod";

export type BiginToken = {
  scope: string;
  api_domain: string;
  expires_in: number;
  expiryDate: number;
  token_type: string;
  access_token: string;
  accountServer: string;
  refresh_token: string;
};

export type BiginContact = {
  email: string;
};

export default class BiginCalendarService implements Calendar {
<<<<<<< HEAD
  private readonly integrationName = config.slug;
  private readonly auth: { getToken: () => Promise<void> };
=======
  private readonly integrationName = "zoho-bigin";
  private readonly auth: { getToken: () => Promise<string> };
>>>>>>> ee6d027c
  private log: typeof logger;
  private eventsUrl = "https://www.zohoapis.com/bigin/v1/Events";
  private contactsUrl = "https://www.zohoapis.com/bigin/v1/Contacts";

  constructor(credential: CredentialPayload) {
    this.auth = this.biginAuth(credential);
    this.log = logger.getChildLogger({ prefix: [`[[lib] ${this.integrationName}`] });
  }

  /***
   * Authenticate calendar service with Zoho Bigin provided credentials.
   */
  private biginAuth(credential: CredentialPayload) {
    const credentialKey = credential.key as unknown as BiginToken;
    const credentialId = credential.id;
<<<<<<< HEAD
    const isTokenValid = (token: BiginToken) => {
      const isValid = token && token.access_token && token.expiryDate && token.expiryDate > Date.now();
      if (isValid) {
        this.accessToken = token.access_token;
        this.log.debug(`Current Token is valid`);
      }
      return isValid;
    };
=======

    const isTokenValid = (token: BiginToken) =>
      token.access_token && token.expiryDate && token.expiryDate > Date.now();
>>>>>>> ee6d027c

    return {
      getToken: () =>
        isTokenValid(credentialKey)
          ? Promise.resolve(credentialKey.access_token)
          : this.refreshAccessToken(credentialId, credentialKey),
    };
  }

  /***
   * Fetches a new access token if stored token is expired.
   */
  private async refreshAccessToken(credentialId: number, credentialKey: BiginToken) {
    this.log.debug("Refreshing token as it's invalid");
    const grantType = "refresh_token";
    const accountsUrl = `${credentialKey.accountServer}/oauth/v2/token`;

    const appKeys = await getAppKeysFromSlug(this.integrationName);

    const { client_id: clientId, client_secret: clientSecret } = appKeysSchema.parse(appKeys);

    const formData = {
      grant_type: grantType,
      client_id: clientId,
      client_secret: clientSecret,
      refresh_token: credentialKey.refresh_token,
    };

    const tokenInfo = await axios.post(accountsUrl, qs.stringify(formData), {
      headers: {
        "Content-Type": "application/x-www-form-urlencoded;charset=utf-8",
      },
    });

    if (!tokenInfo.data.error) {
      // set expiry date as offset from current time.
      tokenInfo.data.expiryDate = Math.round(Date.now() + tokenInfo.data.expires_in);

      await prisma.credential.update({
        where: {
          id: credentialId,
        },
        data: {
          key: {
            ...(tokenInfo.data as BiginToken),
            accountServer: credentialKey.accountServer,
            access_token: tokenInfo.data.access_token,
          },
<<<<<<< HEAD
        });
        this.accessToken = tokenInfo.data.access_token;
        this.log.debug("Refreshing token successfull", this.accessToken);
      } else {
        this.log.error("Refreshing token failed", tokenInfo.data);
      }
    } catch (e: unknown) {
      this.log.error("Unknown Error in refreshAccessToken", JSON.stringify(e));
=======
        },
      });
      this.log.debug("Fetched token", tokenInfo.data.access_token);
    } else {
      this.log.error(tokenInfo.data);
>>>>>>> ee6d027c
    }

    return (tokenInfo.data.access_token as string) || "";
  }

  /***
   * Creates Zoho Bigin Contact records for every attendee added in event bookings.
   * Returns the results of all contact creation operations.
   */
  private async createContacts(attendees: Person[]) {
    const token = await this.auth.getToken();
    const contacts = attendees.map((attendee) => {
      const nameParts = attendee.name.split(" ");
      const firstName = nameParts[0];
      const lastName = nameParts.length > 1 ? nameParts.slice(1).join(" ") : "-";
      return {
        First_Name: firstName,
        Last_Name: lastName,
        Email: attendee.email,
      };
    });

    return axios({
      method: "post",
      url: this.contactsUrl,
      headers: {
        "content-type": "application/json",
        authorization: `Zoho-oauthtoken ${token}`,
      },
      data: JSON.stringify({ data: contacts }),
    });
  }

  /***
   * Finds existing Zoho Bigin Contact record based on email address. Returns a list of contacts objects that matched.
   */
  private async contactSearch(event: CalendarEvent) {
    const token = await this.auth.getToken();
    const searchCriteria =
      "(" + event.attendees.map((attendee) => `(Email:equals:${encodeURI(attendee.email)})`).join("or") + ")";

    return await axios({
      method: "get",
      url: `${this.contactsUrl}/search?criteria=${searchCriteria}`,
      headers: {
        authorization: `Zoho-oauthtoken ${token}`,
      },
    })
      .then((data) => data.data)
      .catch((e) => this.log.error("Error searching contact:", JSON.stringify(e), e.response?.data));
  }

  /***
   * Sends request to Zoho Bigin API to add new Events.
   */
  private async createBiginEvent(event: CalendarEvent) {
    const token = await this.auth.getToken();
    const biginEvent = {
      Event_Title: event.title,
      Start_DateTime: toISO8601String(new Date(event.startTime)),
      End_DateTime: toISO8601String(new Date(event.endTime)),
      Description: event.additionalNotes,
      Location: getLocation(event),
    };

    return axios({
      method: "post",
      url: this.eventsUrl,
      headers: {
        "content-type": "application/json",
        authorization: `Zoho-oauthtoken ${token}`,
      },
      data: JSON.stringify({ data: [biginEvent] }),
    })
      .then((data) => data.data)
      .catch((e) => this.log.error("Error creating bigin event", JSON.stringify(e), e.response?.data));
  }

  /***
   * Handles orchestrating the creation of new events in Zoho Bigin.
   */
  async handleEventCreation(event: CalendarEvent, contacts: CalendarEvent["attendees"]) {
    const meetingEvent = await this.createBiginEvent(event);
    if (meetingEvent.data && meetingEvent.data.length && meetingEvent.data[0].status === "success") {
      this.log.debug("event:creation:ok", { meetingEvent });
      return Promise.resolve({
        uid: meetingEvent.data[0].details.id,
        id: meetingEvent.data[0].details.id,
        type: this.integrationName,
        password: "",
        url: "",
        additionalInfo: { contacts, meetingEvent },
      });
    }
    this.log.debug("meeting:creation:notOk", { meetingEvent, event, contacts });
    return Promise.reject("Something went wrong when creating a meeting in Zoho Bigin");
  }

  /***
   * Creates contacts and event records for new bookings.
   * Initially creates all new attendees as contacts, then creates the event.
   */
  async createEvent(event: CalendarEvent): Promise<NewCalendarEventType> {
<<<<<<< HEAD
    try {
      const auth = this.auth;
      await auth.getToken();
      const contacts = (await this.contactSearch(event))?.data || [];

      const existingContacts = contacts.map((contact: BiginContact) => contact.Email);
      const newContacts: Person[] = event.attendees.filter(
        (attendee) => !existingContacts.includes(attendee.email)
      );
=======
    const contacts = (await this.contactSearch(event))?.data || [];

    const existingContacts = contacts.map((contact: BiginContact) => contact.email);
    const newContacts: Person[] = event.attendees.filter(
      (attendee) => !existingContacts.includes(attendee.email)
    );
>>>>>>> ee6d027c

      if (newContacts.length === 0) {
        return await this.handleEventCreation(event, event.attendees);
      }

      const createContacts = await this.createContacts(newContacts);
      if (createContacts.data?.data[0].status === "success") {
        return await this.handleEventCreation(event, event.attendees);
      }

      return Promise.reject({
        calError: "Something went wrong when creating non-existing attendees in Zoho Bigin",
      });
    } catch (e) {
      this.log.error(`createEvent failed using ${this.accessToken}`, JSON.stringify(e));
    }
  }

  /***
   * Updates an existing event in Zoho Bigin.
   */
  async updateEvent(uid: string, event: CalendarEvent): Promise<NewCalendarEventType> {
    const token = await this.auth.getToken();

    const biginEvent = {
      id: uid,
      Event_Title: event.title,
      Start_DateTime: toISO8601String(new Date(event.startTime)),
      End_DateTime: toISO8601String(new Date(event.endTime)),
      Description: event.additionalNotes,
      Location: getLocation(event),
    };

    return axios
      .put(this.eventsUrl, JSON.stringify({ data: [biginEvent] }), {
        headers: {
          "content-type": "application/json",
          authorization: `Zoho-oauthtoken ${token}`,
        },
      })
      .then((data) => data.data)
      .catch((e) => {
        this.log.error("Error in updating bigin event", JSON.stringify(e), e.response?.data);
      });
  }

  async deleteEvent(uid: string): Promise<void> {
    const token = await this.auth.getToken();
    return axios
      .delete(`${this.eventsUrl}?ids=${uid}`, {
        headers: {
          "content-type": "application/json",
          authorization: `Zoho-oauthtoken ${token}`,
        },
      })
      .then((data) => data.data)
      .catch((e) => this.log.error("Error deleting bigin event", JSON.stringify(e), e.response?.data));
  }

  async getAvailability(
    _dateFrom: string,
    _dateTo: string,
    _selectedCalendars: IntegrationCalendar[]
  ): Promise<EventBusyDate[]> {
    return Promise.resolve([]);
  }

  async listCalendars(_event?: CalendarEvent): Promise<IntegrationCalendar[]> {
    return Promise.resolve([]);
  }
}

const toISO8601String = (date: Date) => {
  const tzo = -date.getTimezoneOffset(),
    dif = tzo >= 0 ? "+" : "-",
    pad = function (num: number) {
      return (num < 10 ? "0" : "") + num;
    };

  return (
    date.getFullYear() +
    "-" +
    pad(date.getMonth() + 1) +
    "-" +
    pad(date.getDate()) +
    "T" +
    pad(date.getHours()) +
    ":" +
    pad(date.getMinutes()) +
    ":" +
    pad(date.getSeconds()) +
    dif +
    pad(Math.floor(Math.abs(tzo) / 60)) +
    ":" +
    pad(Math.abs(tzo) % 60)
  );
};<|MERGE_RESOLUTION|>--- conflicted
+++ resolved
@@ -34,13 +34,8 @@
 };
 
 export default class BiginCalendarService implements Calendar {
-<<<<<<< HEAD
-  private readonly integrationName = config.slug;
-  private readonly auth: { getToken: () => Promise<void> };
-=======
   private readonly integrationName = "zoho-bigin";
   private readonly auth: { getToken: () => Promise<string> };
->>>>>>> ee6d027c
   private log: typeof logger;
   private eventsUrl = "https://www.zohoapis.com/bigin/v1/Events";
   private contactsUrl = "https://www.zohoapis.com/bigin/v1/Contacts";
@@ -56,20 +51,9 @@
   private biginAuth(credential: CredentialPayload) {
     const credentialKey = credential.key as unknown as BiginToken;
     const credentialId = credential.id;
-<<<<<<< HEAD
-    const isTokenValid = (token: BiginToken) => {
-      const isValid = token && token.access_token && token.expiryDate && token.expiryDate > Date.now();
-      if (isValid) {
-        this.accessToken = token.access_token;
-        this.log.debug(`Current Token is valid`);
-      }
-      return isValid;
-    };
-=======
 
     const isTokenValid = (token: BiginToken) =>
       token.access_token && token.expiryDate && token.expiryDate > Date.now();
->>>>>>> ee6d027c
 
     return {
       getToken: () =>
@@ -118,22 +102,11 @@
             accountServer: credentialKey.accountServer,
             access_token: tokenInfo.data.access_token,
           },
-<<<<<<< HEAD
-        });
-        this.accessToken = tokenInfo.data.access_token;
-        this.log.debug("Refreshing token successfull", this.accessToken);
-      } else {
-        this.log.error("Refreshing token failed", tokenInfo.data);
-      }
-    } catch (e: unknown) {
-      this.log.error("Unknown Error in refreshAccessToken", JSON.stringify(e));
-=======
         },
       });
       this.log.debug("Fetched token", tokenInfo.data.access_token);
     } else {
       this.log.error(tokenInfo.data);
->>>>>>> ee6d027c
     }
 
     return (tokenInfo.data.access_token as string) || "";
@@ -237,24 +210,12 @@
    * Initially creates all new attendees as contacts, then creates the event.
    */
   async createEvent(event: CalendarEvent): Promise<NewCalendarEventType> {
-<<<<<<< HEAD
-    try {
-      const auth = this.auth;
-      await auth.getToken();
-      const contacts = (await this.contactSearch(event))?.data || [];
-
-      const existingContacts = contacts.map((contact: BiginContact) => contact.Email);
-      const newContacts: Person[] = event.attendees.filter(
-        (attendee) => !existingContacts.includes(attendee.email)
-      );
-=======
     const contacts = (await this.contactSearch(event))?.data || [];
 
     const existingContacts = contacts.map((contact: BiginContact) => contact.email);
     const newContacts: Person[] = event.attendees.filter(
       (attendee) => !existingContacts.includes(attendee.email)
     );
->>>>>>> ee6d027c
 
       if (newContacts.length === 0) {
         return await this.handleEventCreation(event, event.attendees);
