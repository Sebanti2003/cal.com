/**
    This file is autogenerated using the command `yarn app-store:build --watch`.
    Don't modify this file manually.
**/
import { appKeysSchema as dailyvideo_zod_ts } from "./dailyvideo/zod";
import { appKeysSchema as fathom_zod_ts } from "./fathom/zod";
import { appKeysSchema as ga4_zod_ts } from "./ga4/zod";
import { appKeysSchema as giphy_zod_ts } from "./giphy/zod";
import { appKeysSchema as googlecalendar_zod_ts } from "./googlecalendar/zod";
import { appKeysSchema as gtm_zod_ts } from "./gtm/zod";
import { appKeysSchema as hubspot_zod_ts } from "./hubspot/zod";
import { appKeysSchema as larkcalendar_zod_ts } from "./larkcalendar/zod";
import { appKeysSchema as metapixel_zod_ts } from "./metapixel/zod";
import { appKeysSchema as office365calendar_zod_ts } from "./office365calendar/zod";
import { appKeysSchema as office365video_zod_ts } from "./office365video/zod";
import { appKeysSchema as plausible_zod_ts } from "./plausible/zod";
import { appKeysSchema as qr_code_zod_ts } from "./qr_code/zod";
import { appKeysSchema as rainbow_zod_ts } from "./rainbow/zod";
import { appKeysSchema as routing_forms_zod_ts } from "./routing-forms/zod";
import { appKeysSchema as salesforce_zod_ts } from "./salesforce/zod";
import { appKeysSchema as stripepayment_zod_ts } from "./stripepayment/zod";
import { appKeysSchema as tandemvideo_zod_ts } from "./tandemvideo/zod";
import { appKeysSchema as booking_pages_tag_zod_ts } from "./templates/booking-pages-tag/zod";
import { appKeysSchema as event_type_app_card_zod_ts } from "./templates/event-type-app-card/zod";
import { appKeysSchema as vital_zod_ts } from "./vital/zod";
import { appKeysSchema as wordpress_zod_ts } from "./wordpress/zod";
import { appKeysSchema as zapier_zod_ts } from "./zapier/zod";
<<<<<<< HEAD
import { appKeysSchema as zohocalendar_zod_ts } from "./zohocalendar/zod";
=======
import { appKeysSchema as zoho_bigin_zod_ts } from "./zoho-bigin/zod";
import { appKeysSchema as zohocrm_zod_ts } from "./zohocrm/zod";
>>>>>>> a827d1de
import { appKeysSchema as zoomvideo_zod_ts } from "./zoomvideo/zod";

export const appKeysSchemas = {
  dailyvideo: dailyvideo_zod_ts,
  fathom: fathom_zod_ts,
  ga4: ga4_zod_ts,
  giphy: giphy_zod_ts,
  googlecalendar: googlecalendar_zod_ts,
  gtm: gtm_zod_ts,
  hubspot: hubspot_zod_ts,
  larkcalendar: larkcalendar_zod_ts,
  metapixel: metapixel_zod_ts,
  office365calendar: office365calendar_zod_ts,
  office365video: office365video_zod_ts,
  plausible: plausible_zod_ts,
  qr_code: qr_code_zod_ts,
  rainbow: rainbow_zod_ts,
  "routing-forms": routing_forms_zod_ts,
  salesforce: salesforce_zod_ts,
  stripe: stripepayment_zod_ts,
  tandemvideo: tandemvideo_zod_ts,
  "booking-pages-tag": booking_pages_tag_zod_ts,
  "event-type-app-card": event_type_app_card_zod_ts,
  vital: vital_zod_ts,
  wordpress: wordpress_zod_ts,
  zapier: zapier_zod_ts,
<<<<<<< HEAD
  zohocalendar: zohocalendar_zod_ts,
=======
  "zoho-bigin": zoho_bigin_zod_ts,
  zohocrm: zohocrm_zod_ts,
>>>>>>> a827d1de
  zoomvideo: zoomvideo_zod_ts,
};<|MERGE_RESOLUTION|>--- conflicted
+++ resolved
@@ -25,12 +25,9 @@
 import { appKeysSchema as vital_zod_ts } from "./vital/zod";
 import { appKeysSchema as wordpress_zod_ts } from "./wordpress/zod";
 import { appKeysSchema as zapier_zod_ts } from "./zapier/zod";
-<<<<<<< HEAD
+import { appKeysSchema as zoho_bigin_zod_ts } from "./zoho-bigin/zod";
 import { appKeysSchema as zohocalendar_zod_ts } from "./zohocalendar/zod";
-=======
-import { appKeysSchema as zoho_bigin_zod_ts } from "./zoho-bigin/zod";
 import { appKeysSchema as zohocrm_zod_ts } from "./zohocrm/zod";
->>>>>>> a827d1de
 import { appKeysSchema as zoomvideo_zod_ts } from "./zoomvideo/zod";
 
 export const appKeysSchemas = {
@@ -57,11 +54,8 @@
   vital: vital_zod_ts,
   wordpress: wordpress_zod_ts,
   zapier: zapier_zod_ts,
-<<<<<<< HEAD
+  "zoho-bigin": zoho_bigin_zod_ts,
   zohocalendar: zohocalendar_zod_ts,
-=======
-  "zoho-bigin": zoho_bigin_zod_ts,
   zohocrm: zohocrm_zod_ts,
->>>>>>> a827d1de
   zoomvideo: zoomvideo_zod_ts,
 };