--- conflicted
+++ resolved
@@ -83,18 +83,14 @@
         <Label
           htmlFor={id}
           {...labelProps}
-<<<<<<< HEAD
           className={classNames(labelSrOnly && "sr-only", props.error && "text-red-900", "pb-2")}>
-=======
-          className={classNames(labelSrOnly && "sr-only", props.error && "text-red-900", "mb-2")}>
->>>>>>> 9346ae64
           {label}
         </Label>
       )}
       {addOnLeading || addOnSuffix ? (
         <div
           className={classNames(
-            " flex mb-1 items-center rounded-md focus-within:outline-none focus-within:ring-2 focus-within:ring-neutral-800 focus-within:ring-offset-2",
+            " mb-1 flex items-center rounded-md focus-within:outline-none focus-within:ring-2 focus-within:ring-neutral-800 focus-within:ring-offset-2",
             addOnSuffix && "group flex-row-reverse"
           )}>
           <div
