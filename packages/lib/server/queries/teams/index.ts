--- conflicted
+++ resolved
@@ -27,11 +27,8 @@
     metadata: true,
     parent: {
       select: {
-<<<<<<< HEAD
-=======
         id: true,
         slug: true,
->>>>>>> 98944d48
         name: true,
         logo: true,
       },
