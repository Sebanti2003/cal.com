--- conflicted
+++ resolved
@@ -20,19 +20,12 @@
   mapRecurringBookingToMutationInput,
   useTimePreferences,
 } from "@calcom/features/bookings/lib";
-<<<<<<< HEAD
-import { getBookingFieldsWithSystemFields } from "@calcom/features/bookings/lib/getBookingFields";
-=======
->>>>>>> a2d1dbeb
 import getBookingResponsesSchema, {
   getBookingResponsesPartialSchema,
 } from "@calcom/features/bookings/lib/getBookingResponsesSchema";
 import { getFullName } from "@calcom/features/form-builder/utils";
-<<<<<<< HEAD
-=======
 import { useBookingSuccessRedirect } from "@calcom/lib/bookingSuccessRedirect";
 import { MINUTES_TO_BOOK } from "@calcom/lib/constants";
->>>>>>> a2d1dbeb
 import { useLocale } from "@calcom/lib/hooks/useLocale";
 import { useRouterQuery } from "@calcom/lib/hooks/useRouterQuery";
 import { HttpError } from "@calcom/lib/http-error";
@@ -89,49 +82,8 @@
     }
   };
 
-<<<<<<< HEAD
-    const querySchema = getBookingResponsesPartialSchema({
-      eventType: {
-        bookingFields: eventType.bookingFields,
-      },
-      view: rescheduleUid ? "reschedule" : "booking",
-    });
-
-    const parsedQuery = querySchema.parse({
-      ...router.query,
-      // `guest` because we need to support legacy URL with `guest` query param support
-      // `guests` because the `name` of the corresponding bookingField is `guests`
-      guests: router.query.guests || router.query.guest,
-    });
-
-    const defaultUserValues = {
-      email: rescheduleUid ? rescheduleBooking?.attendees[0].email : parsedQuery["email"] || "",
-      name: rescheduleUid ? rescheduleBooking?.attendees[0].name : parsedQuery["name"] || "",
-    };
-
-    if (!isRescheduling) {
-      const defaults = {
-        responses: {} as Partial<z.infer<typeof bookingFormSchema>["responses"]>,
-      };
-
-      const responses = eventType.bookingFields.reduce((responses, field) => {
-        return {
-          ...responses,
-          [field.name]: parsedQuery[field.name] || undefined,
-        };
-      }, {});
-      defaults.responses = {
-        ...responses,
-        name: defaultUserValues.name,
-        email: defaultUserValues.email,
-      };
-
-      return defaults;
-    }
-=======
   useEffect(() => {
     reserveSlot();
->>>>>>> a2d1dbeb
 
     const interval = setInterval(() => {
       reserveSlot();
