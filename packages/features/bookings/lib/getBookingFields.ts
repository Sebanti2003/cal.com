import type { EventTypeCustomInput, EventType, Prisma, Workflow } from "@prisma/client";
import type { z } from "zod";

import { SMS_REMINDER_NUMBER_FIELD } from "@calcom/features/bookings/lib/SystemField";
import { fieldsThatSupportLabelAsSafeHtml } from "@calcom/features/form-builder/fieldsThatSupportLabelAsSafeHtml";
import { getFieldIdentifier } from "@calcom/features/form-builder/utils/getFieldIdentifier";
import { markdownToSafeHTML } from "@calcom/lib/markdownToSafeHTML";
import slugify from "@calcom/lib/slugify";
import { EventTypeCustomInputType } from "@calcom/prisma/enums";
import {
  BookingFieldTypeEnum,
  customInputSchema,
  eventTypeBookingFields,
  EventTypeMetaDataSchema,
} from "@calcom/prisma/zod-utils";

type Fields = z.infer<typeof eventTypeBookingFields>;

if (typeof window !== "undefined") {
<<<<<<< HEAD
  console.warn("This file should not be imported on the client side");
}

export const SMS_REMINDER_NUMBER_FIELD = "smsReminderNumber";
=======
  // This file imports some costly dependencies, so we want to make sure it's not imported on the client side.
  throw new Error("`getBookingFields` must not be imported on the client side.");
}
>>>>>>> a2d1dbeb

/**
 * PHONE -> Phone
 */
function upperCaseToCamelCase(upperCaseString: string) {
  return upperCaseString[0].toUpperCase() + upperCaseString.slice(1).toLowerCase();
}

export const getSmsReminderNumberField = () =>
  ({
    name: SMS_REMINDER_NUMBER_FIELD,
    type: "phone",
    defaultLabel: "number_text_notifications",
    defaultPlaceholder: "enter_phone_number",
    editable: "system",
  } as const);

export const getSmsReminderNumberSource = ({
  workflowId,
  isSmsReminderNumberRequired,
}: {
  workflowId: Workflow["id"];
  isSmsReminderNumberRequired: boolean;
}) => ({
  id: "" + workflowId,
  type: "workflow",
  label: "Workflow",
  fieldRequired: isSmsReminderNumberRequired,
  editUrl: `/workflows/${workflowId}`,
});

/**
 * This fn is the key to ensure on the fly mapping of customInputs to bookingFields and ensuring that all the systems fields are present and correctly ordered in bookingFields
 */
export const getBookingFieldsWithSystemFields = ({
  bookingFields,
  disableGuests,
  disableBookingTitle,
  customInputs,
  metadata,
  workflows,
}: {
  bookingFields: Fields | EventType["bookingFields"];
  disableGuests: boolean;
  disableBookingTitle?: boolean;
  customInputs: EventTypeCustomInput[] | z.infer<typeof customInputSchema>[];
  metadata: EventType["metadata"] | z.infer<typeof EventTypeMetaDataSchema>;
  workflows: Prisma.EventTypeGetPayload<{
    select: {
      workflows: {
        select: {
          workflow: {
            select: {
              id: true;
              steps: true;
            };
          };
        };
      };
    };
  }>["workflows"];
}) => {
  const parsedMetaData = EventTypeMetaDataSchema.parse(metadata || {});
  const parsedBookingFields = eventTypeBookingFields.parse(bookingFields || []);
  const parsedCustomInputs = customInputSchema.array().parse(customInputs || []);
  workflows = workflows || [];
  return ensureBookingInputsHaveSystemFields({
    bookingFields: parsedBookingFields,
    disableGuests,
    disableBookingTitle,
    additionalNotesRequired: parsedMetaData?.additionalNotesRequired || false,
    customInputs: parsedCustomInputs,
    workflows,
  });
};

export const ensureBookingInputsHaveSystemFields = ({
  bookingFields,
  disableGuests,
  disableBookingTitle,
  additionalNotesRequired,
  customInputs,
  workflows,
}: {
  bookingFields: Fields;
  disableGuests: boolean;
  disableBookingTitle?: boolean;
  additionalNotesRequired: boolean;
  customInputs: z.infer<typeof customInputSchema>[];
  workflows: Prisma.EventTypeGetPayload<{
    select: {
      workflows: {
        select: {
          workflow: {
            select: {
              id: true;
              steps: true;
            };
          };
        };
      };
    };
  }>["workflows"];
}) => {
  // If bookingFields is set already, the migration is done.
  const hideBookingTitle = disableBookingTitle ?? true;
  const handleMigration = !bookingFields.length;
  const CustomInputTypeToFieldType = {
    [EventTypeCustomInputType.TEXT]: BookingFieldTypeEnum.text,
    [EventTypeCustomInputType.TEXTLONG]: BookingFieldTypeEnum.textarea,
    [EventTypeCustomInputType.NUMBER]: BookingFieldTypeEnum.number,
    [EventTypeCustomInputType.BOOL]: BookingFieldTypeEnum.boolean,
    [EventTypeCustomInputType.RADIO]: BookingFieldTypeEnum.radio,
    [EventTypeCustomInputType.PHONE]: BookingFieldTypeEnum.phone,
  };

  const smsNumberSources = [] as NonNullable<(typeof bookingFields)[number]["sources"]>;
  workflows.forEach((workflow) => {
    workflow.workflow.steps.forEach((step) => {
      if (step.action === "SMS_ATTENDEE" || step.action === "WHATSAPP_ATTENDEE") {
        const workflowId = workflow.workflow.id;
        smsNumberSources.push(
          getSmsReminderNumberSource({
            workflowId,
            isSmsReminderNumberRequired: !!step.numberRequired,
          })
        );
      }
    });
  });

  // These fields should be added before other user fields
  const systemBeforeFields: typeof bookingFields = [
    {
      type: "name",
      // This is the `name` of the main field
      name: "name",
      editable: "system",
      // This Label is used in Email only as of now.
      defaultLabel: "your_name",
      required: true,
      sources: [
        {
          label: "Default",
          id: "default",
          type: "default",
        },
      ],
    },
    {
      defaultLabel: "email_address",
      type: "email",
      name: "email",
      required: true,
      editable: "system",
      sources: [
        {
          label: "Default",
          id: "default",
          type: "default",
        },
      ],
    },
    {
      defaultLabel: "location",
      type: "radioInput",
      name: "location",
      editable: "system",
      hideWhenJustOneOption: true,
      required: false,
      getOptionsAt: "locations",
      optionsInputs: {
        attendeeInPerson: {
          type: "address",
          required: true,
          placeholder: "",
        },
        phone: {
          type: "phone",
          required: true,
          placeholder: "",
        },
      },
      sources: [
        {
          label: "Default",
          id: "default",
          type: "default",
        },
      ],
    },
  ];

  // These fields should be added after other user fields
  const systemAfterFields: typeof bookingFields = [
    {
      defaultLabel: "what_is_this_meeting_about",
      type: "text",
      name: "title",
      editable: "system-but-optional",
      required: true,
      hidden: hideBookingTitle,
      defaultPlaceholder: "",
      sources: [
        {
          label: "Default",
          id: "default",
          type: "default",
        },
      ],
    },
    {
      defaultLabel: "additional_notes",
      type: "textarea",
      name: "notes",
      editable: "system-but-optional",
      required: additionalNotesRequired,
      defaultPlaceholder: "share_additional_notes",
      sources: [
        {
          label: "Default",
          id: "default",
          type: "default",
        },
      ],
    },
    {
      defaultLabel: "additional_guests",
      type: "multiemail",
      editable: "system-but-optional",
      name: "guests",
      defaultPlaceholder: "email",
      required: false,
      hidden: disableGuests,
      sources: [
        {
          label: "Default",
          id: "default",
          type: "default",
        },
      ],
    },
    {
      defaultLabel: "reason_for_reschedule",
      type: "textarea",
      editable: "system-but-optional",
      name: "rescheduleReason",
      defaultPlaceholder: "reschedule_placeholder",
      required: false,
      views: [
        {
          id: "reschedule",
          label: "Reschedule View",
        },
      ],
      sources: [
        {
          label: "Default",
          id: "default",
          type: "default",
        },
      ],
    },
    {
      defaultLabel: "cancellation_reason",
      type: "textarea",
      editable: "system-but-optional",
      name: "cancellationReason",
      defaultPlaceholder: "cancellation_reason_placeholder",
      required: true,
      form: "cancellation",
      sources: [
        {
          label: "Default",
          id: "default",
          type: "default",
        },
      ],
    },
  ];

  const missingSystemBeforeFields = [];
  for (const field of systemBeforeFields) {
    const existingBookingFieldIndex = bookingFields.findIndex(
      (f) => getFieldIdentifier(f.name) === getFieldIdentifier(field.name)
    );
    // Only do a push, we must not update existing system fields as user could have modified any property in it,
    if (existingBookingFieldIndex === -1) {
      missingSystemBeforeFields.push(field);
    } else {
      // Adding the fields from Code first and then fields from DB. Allows, the code to push new properties to the field
      bookingFields[existingBookingFieldIndex] = {
        ...field,
        ...bookingFields[existingBookingFieldIndex],
      };
    }
  }

  bookingFields = missingSystemBeforeFields.concat(bookingFields);

  // Backward Compatibility for SMS Reminder Number
  // Note: We still need workflows in `getBookingFields` due to Backward Compatibility. If we do a one time entry for all event-types, we can remove workflows from `getBookingFields`
  // Also, note that even if Workflows don't explicity add smsReminderNumber field to bookingFields, it would be added as a side effect of this backward compatibility logic
  if (
    smsNumberSources.length &&
    !bookingFields.find((f) => getFieldIdentifier(f.name) !== getFieldIdentifier(SMS_REMINDER_NUMBER_FIELD))
  ) {
    const indexForLocation = bookingFields.findIndex(
      (f) => getFieldIdentifier(f.name) === getFieldIdentifier("location")
    );
    // Add the SMS Reminder Number field after `location` field always
    bookingFields.splice(indexForLocation + 1, 0, {
      ...getSmsReminderNumberField(),
      sources: smsNumberSources,
    });
  }

  // Backward Compatibility: If we are migrating from old system, we need to map `customInputs` to `bookingFields`
  if (handleMigration) {
    customInputs.forEach((input, index) => {
      const label = input.label || `${upperCaseToCamelCase(input.type)}`;
      bookingFields.push({
        label: label,
        editable: "user",
        // Custom Input's slugified label was being used as query param for prefilling. So, make that the name of the field
        // Also Custom Input's label could have been empty string as well. But it's not possible to have empty name. So generate a name automatically.
        name: slugify(input.label || `${input.type}-${index + 1}`),
        placeholder: input.placeholder,
        type: CustomInputTypeToFieldType[input.type],
        required: input.required,
        options: input.options
          ? input.options.map((o) => {
              return {
                ...o,
                // Send the label as the value without any trimming or lowercase as this is what customInput are doing. It maintains backward compatibility
                value: o.label,
              };
            })
          : [],
      });
    });
  }

  const missingSystemAfterFields = [];
  for (const field of systemAfterFields) {
    const existingBookingFieldIndex = bookingFields.findIndex(
      (f) => getFieldIdentifier(f.name) === getFieldIdentifier(field.name)
    );
    // Only do a push, we must not update existing system fields as user could have modified any property in it,
    if (existingBookingFieldIndex === -1) {
      missingSystemAfterFields.push(field);
    } else {
      bookingFields[existingBookingFieldIndex] = {
        // Adding the fields from Code first and then fields from DB. Allows, the code to push new properties to the field
        ...field,
        ...bookingFields[existingBookingFieldIndex],
      };
    }
  }
<<<<<<< HEAD
  bookingFields = bookingFields.concat(missingSystemAfterFields);
=======

  bookingFields = bookingFields.concat(missingSystemAfterFields).map((f) => {
    return {
      ...f,
      // TODO: This has to be a FormBuilder feature and not be specific to bookingFields. Either use zod transform in FormBuilder to add labelAsSafeHtml automatically or add a getter for fields that would do this.
      ...(fieldsThatSupportLabelAsSafeHtml.includes(f.type)
        ? { labelAsSafeHtml: markdownToSafeHTML(f.label || null) || "" }
        : null),
    };
  });
>>>>>>> a2d1dbeb

  return eventTypeBookingFields.brand<"HAS_SYSTEM_FIELDS">().parse(bookingFields);
};<|MERGE_RESOLUTION|>--- conflicted
+++ resolved
@@ -17,16 +17,9 @@
 type Fields = z.infer<typeof eventTypeBookingFields>;
 
 if (typeof window !== "undefined") {
-<<<<<<< HEAD
-  console.warn("This file should not be imported on the client side");
-}
-
-export const SMS_REMINDER_NUMBER_FIELD = "smsReminderNumber";
-=======
   // This file imports some costly dependencies, so we want to make sure it's not imported on the client side.
   throw new Error("`getBookingFields` must not be imported on the client side.");
 }
->>>>>>> a2d1dbeb
 
 /**
  * PHONE -> Phone
@@ -386,9 +379,6 @@
       };
     }
   }
-<<<<<<< HEAD
-  bookingFields = bookingFields.concat(missingSystemAfterFields);
-=======
 
   bookingFields = bookingFields.concat(missingSystemAfterFields).map((f) => {
     return {
@@ -399,7 +389,6 @@
         : null),
     };
   });
->>>>>>> a2d1dbeb
 
   return eventTypeBookingFields.brand<"HAS_SYSTEM_FIELDS">().parse(bookingFields);
 };