import { zodResolver } from "@hookform/resolvers/zod";
import { isValidPhoneNumber } from "libphonenumber-js";
import { useRouter } from "next/router";
import { useEffect } from "react";
import { useState } from "react";
import { useForm } from "react-hook-form";
import { z } from "zod";

import { useOrgBrandingValues } from "@calcom/features/ee/organizations/hooks";
<<<<<<< HEAD
import { subdomainSuffix } from "@calcom/features/ee/organizations/lib/orgDomains";
=======
>>>>>>> fefb297c
import { useFlagMap } from "@calcom/features/flags/context/provider";
import { classNames } from "@calcom/lib";
import { useLocale } from "@calcom/lib/hooks/useLocale";
import { useTypedQuery } from "@calcom/lib/hooks/useTypedQuery";
import { HttpError } from "@calcom/lib/http-error";
import { md } from "@calcom/lib/markdownIt";
import slugify from "@calcom/lib/slugify";
import turndown from "@calcom/lib/turndownService";
import { SchedulingType, MembershipRole } from "@calcom/prisma/enums";
import { unlockedManagedEventTypeProps } from "@calcom/prisma/zod-utils";
import { createEventTypeInput } from "@calcom/prisma/zod/custom/eventtype";
import { trpc } from "@calcom/trpc/react";
import {
  Alert,
  Button,
  Dialog,
  DialogClose,
  DialogContent,
  Form,
  RadioGroup as RadioArea,
  showToast,
  TextField,
  Editor,
  DialogFooter,
} from "@calcom/ui";

// this describes the uniform data needed to create a new event type on Profile or Team
export interface EventTypeParent {
  teamId: number | null | undefined; // if undefined, then it's a profile
  membershipRole?: MembershipRole | null;
  name?: string | null;
  slug?: string | null;
  image?: string | null;
}

const locationFormSchema = z.array(
  z.object({
    locationType: z.string(),
    locationAddress: z.string().optional(),
    displayLocationPublicly: z.boolean().optional(),
    locationPhoneNumber: z
      .string()
      .refine((val) => isValidPhoneNumber(val))
      .optional(),
    locationLink: z.string().url().optional(), // URL validates as new URL() - which requires HTTPS:// In the input field
  })
);

const querySchema = z.object({
  eventPage: z.string().optional(),
  teamId: z.union([z.string().transform((val) => +val), z.number()]).optional(),
  title: z.string().optional(),
  slug: z.string().optional(),
  length: z.union([z.string().transform((val) => +val), z.number()]).optional(),
  description: z.string().optional(),
  schedulingType: z.nativeEnum(SchedulingType).optional(),
  locations: z
    .string()
    .transform((jsonString) => locationFormSchema.parse(JSON.parse(jsonString)))
    .optional(),
});

export default function CreateEventTypeDialog({
  profileOptions,
}: {
  profileOptions: {
    teamId: number | null | undefined;
    label: string | null;
    image: string | undefined;
    membershipRole: MembershipRole | null | undefined;
  }[];
}) {
  const { t } = useLocale();
  const router = useRouter();
  const [firstRender, setFirstRender] = useState(true);
  const orgBranding = useOrgBrandingValues();

  const {
    data: { teamId, eventPage: pageSlug },
  } = useTypedQuery(querySchema);
  const teamProfile = profileOptions.find((profile) => profile.teamId === teamId);

  const form = useForm<z.infer<typeof createEventTypeInput>>({
    defaultValues: {
      length: 15,
    },
    resolver: zodResolver(createEventTypeInput),
  });

  const schedulingTypeWatch = form.watch("schedulingType");
  const isManagedEventType = schedulingTypeWatch === SchedulingType.MANAGED;

  useEffect(() => {
    if (isManagedEventType) {
      form.setValue("metadata.managedEventConfig.unlockedFields", unlockedManagedEventTypeProps);
    } else {
      form.setValue("metadata", null);
    }
  }, [schedulingTypeWatch]);

  const { register } = form;

  const isAdmin =
    teamId !== undefined &&
    (teamProfile?.membershipRole === MembershipRole.OWNER ||
      teamProfile?.membershipRole === MembershipRole.ADMIN);

  const createMutation = trpc.viewer.eventTypes.create.useMutation({
    onSuccess: async ({ eventType }) => {
      await router.replace("/event-types/" + eventType.id);
      showToast(t("event_type_created_successfully", { eventTypeTitle: eventType.title }), "success");
    },
    onError: (err) => {
      if (err instanceof HttpError) {
        const message = `${err.statusCode}: ${err.message}`;
        showToast(message, "error");
      }

      if (err.data?.code === "BAD_REQUEST") {
        const message = `${err.data.code}: ${t("error_event_type_url_duplicate")}`;
        showToast(message, "error");
      }

      if (err.data?.code === "UNAUTHORIZED") {
        const message = `${err.data.code}: ${t("error_event_type_unauthorized_create")}`;
        showToast(message, "error");
      }
    },
  });

  const flags = useFlagMap();
<<<<<<< HEAD
  const urlPrefix = orgBranding
    ? `${orgBranding.slug}.${subdomainSuffix()}`
    : process.env.NEXT_PUBLIC_WEBSITE_URL;
=======
  const urlPrefix = orgBranding?.fullDomain ?? process.env.NEXT_PUBLIC_WEBSITE_URL;
>>>>>>> fefb297c

  return (
    <Dialog
      name="new"
      clearQueryParamsOnClose={[
        "eventPage",
        "teamId",
        "type",
        "description",
        "title",
        "length",
        "slug",
        "locations",
      ]}>
      <DialogContent
        type="creation"
        enableOverflow
        title={teamId ? t("add_new_team_event_type") : t("add_new_event_type")}
        description={t("new_event_type_to_book_description")}>
        <Form
          form={form}
          handleSubmit={(values) => {
            createMutation.mutate(values);
          }}>
          <div className="mt-3 space-y-6 pb-11">
            {teamId && (
              <TextField
                type="hidden"
                labelProps={{ style: { display: "none" } }}
                {...register("teamId", { valueAsNumber: true })}
                value={teamId}
              />
            )}
            <TextField
              label={t("title")}
              placeholder={t("quick_chat")}
              {...register("title")}
              onChange={(e) => {
                form.setValue("title", e?.target.value);
                if (form.formState.touchedFields["slug"] === undefined) {
                  form.setValue("slug", slugify(e?.target.value));
                }
              }}
            />

            {urlPrefix && urlPrefix.length >= 21 ? (
              <div>
                <TextField
                  label={`${t("url")}: ${urlPrefix}`}
                  required
                  addOnLeading={<>/{!isManagedEventType ? pageSlug : t("username_placeholder")}/</>}
                  {...register("slug")}
                  onChange={(e) => {
                    form.setValue("slug", slugify(e?.target.value), { shouldTouch: true });
                  }}
                />

                {isManagedEventType && (
                  <p className="mt-2 text-sm text-gray-600">{t("managed_event_url_clarification")}</p>
                )}
              </div>
            ) : (
              <div>
                <TextField
                  label={t("url")}
                  required
                  addOnLeading={
                    <>
                      {urlPrefix}/{!isManagedEventType ? pageSlug : t("username_placeholder")}/
                    </>
                  }
                  {...register("slug")}
                />
                {isManagedEventType && (
                  <p className="mt-2 text-sm text-gray-600">{t("managed_event_url_clarification")}</p>
                )}
              </div>
            )}
            {!teamId && (
              <>
                <Editor
                  getText={() => md.render(form.getValues("description") || "")}
                  setText={(value: string) => form.setValue("description", turndown(value))}
                  excludedToolbarItems={["blockType", "link"]}
                  placeholder={t("quick_video_meeting")}
                  firstRender={firstRender}
                  setFirstRender={setFirstRender}
                />

                <div className="relative">
                  <TextField
                    type="number"
                    required
                    min="10"
                    placeholder="15"
                    label={t("length")}
                    className="pr-4"
                    {...register("length", { valueAsNumber: true })}
                    addOnSuffix={t("minutes")}
                  />
                </div>
              </>
            )}

            {teamId && (
              <div className="mb-4">
                <label htmlFor="schedulingType" className="text-default block text-sm font-bold">
                  {t("assignment")}
                </label>
                {form.formState.errors.schedulingType && (
                  <Alert
                    className="mt-1"
                    severity="error"
                    message={form.formState.errors.schedulingType.message}
                  />
                )}
                <RadioArea.Group
                  onValueChange={(val: SchedulingType) => {
                    form.setValue("schedulingType", val);
                  }}
                  className={classNames(
                    "mt-1 flex gap-4",
                    isAdmin && flags["managed-event-types"] && "flex-col"
                  )}>
                  <RadioArea.Item
                    {...register("schedulingType")}
                    value={SchedulingType.COLLECTIVE}
                    className={classNames("w-full text-sm", !isAdmin && "w-1/2")}
                    classNames={{ container: classNames(isAdmin && "w-full") }}>
                    <strong className="mb-1 block">{t("collective")}</strong>
                    <p>{t("collective_description")}</p>
                  </RadioArea.Item>
                  <RadioArea.Item
                    {...register("schedulingType")}
                    value={SchedulingType.ROUND_ROBIN}
                    className={classNames("text-sm", !isAdmin && "w-1/2")}
                    classNames={{ container: classNames(isAdmin && "w-full") }}>
                    <strong className="mb-1 block">{t("round_robin")}</strong>
                    <p>{t("round_robin_description")}</p>
                  </RadioArea.Item>
                  <>
                    {isAdmin && flags["managed-event-types"] && (
                      <RadioArea.Item
                        {...register("schedulingType")}
                        value={SchedulingType.MANAGED}
                        className={classNames("text-sm", !isAdmin && "w-1/2")}
                        classNames={{ container: classNames(isAdmin && "w-full") }}>
                        <strong className="mb-1 block">{t("managed_event")}</strong>
                        <p>{t("managed_event_description")}</p>
                      </RadioArea.Item>
                    )}
                  </>
                </RadioArea.Group>
              </div>
            )}
          </div>
          <DialogFooter showDivider>
            <DialogClose />
            <Button type="submit" loading={createMutation.isLoading}>
              {t("continue")}
            </Button>
          </DialogFooter>
        </Form>
      </DialogContent>
    </Dialog>
  );
}<|MERGE_RESOLUTION|>--- conflicted
+++ resolved
@@ -7,10 +7,6 @@
 import { z } from "zod";
 
 import { useOrgBrandingValues } from "@calcom/features/ee/organizations/hooks";
-<<<<<<< HEAD
-import { subdomainSuffix } from "@calcom/features/ee/organizations/lib/orgDomains";
-=======
->>>>>>> fefb297c
 import { useFlagMap } from "@calcom/features/flags/context/provider";
 import { classNames } from "@calcom/lib";
 import { useLocale } from "@calcom/lib/hooks/useLocale";
@@ -142,13 +138,7 @@
   });
 
   const flags = useFlagMap();
-<<<<<<< HEAD
-  const urlPrefix = orgBranding
-    ? `${orgBranding.slug}.${subdomainSuffix()}`
-    : process.env.NEXT_PUBLIC_WEBSITE_URL;
-=======
   const urlPrefix = orgBranding?.fullDomain ?? process.env.NEXT_PUBLIC_WEBSITE_URL;
->>>>>>> fefb297c
 
   return (
     <Dialog
