--- conflicted
+++ resolved
@@ -108,44 +108,6 @@
       <DialogContent>
         <DialogHeader title={t("recordings_title")} subtitle={subtitle} />
         <LicenseRequired>
-<<<<<<< HEAD
-          {showUpgradeBanner && <UpgradeRecordingBanner />}
-          {!showUpgradeBanner && (
-            <>
-              {isLoading && <RecordingListSkeleton />}
-              {recordings && "data" in recordings && recordings?.data?.length > 0 && (
-                <div className="flex flex-col gap-3">
-                  {recordings.data.map((recording: RecordingItemSchema, index: number) => {
-                    return (
-                      <div
-                        className="flex w-full items-center justify-between rounded-md border py-2 px-4"
-                        key={recording.id}>
-                        <div className="flex flex-col">
-                          <h1>
-                            {t("recording")} {index + 1}
-                          </h1>
-                          <p className="text-sm font-normal text-gray-500">
-                            {convertSecondsToMs(recording.duration)}
-                          </p>
-                        </div>
-                        {belongsToActiveTeam ? (
-                          <Button
-                            StartIcon={Icon.FiDownload}
-                            className="ml-4 lg:ml-0"
-                            loading={downloadingRecordingId === recording.id}
-                            onClick={() => handleDownloadClick(recording.id)}>
-                            {t("download")}
-                          </Button>
-                        ) : (
-                          <Button
-                            color="secondary"
-                            tooltip={t("recordings_are_part_of_the_teams_plan")}
-                            className="ml-4 lg:ml-0"
-                            onClick={() => setShowUpgradeBanner(true)}>
-                            {t("upgrade")}
-                          </Button>
-                        )}
-=======
           <>
             {isLoading && isLoadingHasTeamPlan && <RecordingListSkeleton />}
             {recordings && "data" in recordings && recordings?.data?.length > 0 && (
@@ -162,7 +124,6 @@
                         <p className="text-sm font-normal text-gray-500">
                           {convertSecondsToMs(recording.duration)}
                         </p>
->>>>>>> 716407ad
                       </div>
                       {dataHasTeamPlan?.hasTeamPlan ? (
                         <Button
@@ -185,17 +146,7 @@
                 (recordings && "total_count" in recordings && recordings?.total_count === 0)) && (
                 <h1 className="font-semibold">{t("no_recordings_found")}</h1>
               )}
-<<<<<<< HEAD
-              {!isLoading &&
-                (!recordings ||
-                  (recordings && "total_count" in recordings && recordings?.total_count === 0)) && (
-                  <h1>No Recordings Found</h1>
-                )}
-            </>
-          )}
-=======
           </>
->>>>>>> 716407ad
         </LicenseRequired>
         <DialogFooter>
           <DialogClose className="border" />
