--- conflicted
+++ resolved
@@ -3,42 +3,27 @@
   "pipeline": {
     "@calcom/prisma#build": {
       "cache": false,
-      "dependsOn": [
-        "post-install"
-      ]
+      "dependsOn": ["post-install"]
     },
     "@calcom/prisma#db-migrate": {
       "cache": false,
-      "dependsOn": [
-        "@calcom/prisma#db-up"
-      ],
-      "inputs": [
-        "./schema.prisma",
-        "./migrations/**/*.sql"
-      ]
+      "dependsOn": ["@calcom/prisma#db-up"],
+      "inputs": ["./schema.prisma", "./migrations/**/*.sql"]
     },
     "@calcom/prisma#db-seed": {
       "cache": false,
-      "dependsOn": [
-        "@calcom/prisma#db-migrate"
-      ]
+      "dependsOn": ["@calcom/prisma#db-migrate"]
     },
     "@calcom/prisma#db-up": {
       "cache": false
     },
     "@calcom/prisma#dx": {
       "cache": false,
-      "dependsOn": [
-        "@calcom/prisma#db-migrate"
-      ]
+      "dependsOn": ["@calcom/prisma#db-migrate"]
     },
     "@calcom/web#build": {
-      "dependsOn": [
-        "^build"
-      ],
-      "outputs": [
-        ".next/**"
-      ],
+      "dependsOn": ["^build"],
+      "outputs": [".next/**"],
       "env": [
         "NEXT_PUBLIC_IS_E2E",
         "NEXT_PUBLIC_STRIPE_PREMIUM_PLAN_PRICE_MONTHLY",
@@ -53,21 +38,15 @@
     },
     "@calcom/web#dx": {
       "cache": false,
-      "dependsOn": [
-        "@calcom/prisma#dx"
-      ]
+      "dependsOn": ["@calcom/prisma#dx"]
     },
     "@calcom/web#start": {
       "cache": false,
       "dependsOn": []
     },
     "@calcom/website#build": {
-      "dependsOn": [
-        "^build"
-      ],
-      "outputs": [
-        ".next/**"
-      ],
+      "dependsOn": ["^build"],
+      "outputs": [".next/**"],
       "env": [
         "CSP_POLICY",
         "DATOCMS_API_TOKEN",
@@ -89,40 +68,24 @@
       ]
     },
     "build": {
-      "dependsOn": [
-        "^build"
-      ],
-      "outputs": [
-        "dist/**",
-        ".next/**"
-      ]
+      "dependsOn": ["^build"],
+      "outputs": ["dist/**", ".next/**"]
     },
     "db-deploy": {
       "cache": false,
-      "inputs": [
-        "./migrations/**/*.sql",
-        "./prisma/migrations/**/*.sql"
-      ]
+      "inputs": ["./migrations/**/*.sql", "./prisma/migrations/**/*.sql"]
     },
     "db-seed": {},
     "deploy": {
       "cache": false,
-      "dependsOn": [
-        "@calcom/web#build"
-      ]
+      "dependsOn": ["@calcom/web#build"]
     },
     "clean": {
       "cache": false,
-      "outputs": [
-        "dist/**",
-        "build/**"
-      ]
+      "outputs": ["dist/**", "build/**"]
     },
     "dev": {
-      "dependsOn": [
-        "//#env-check:common",
-        "//#env-check:app-store"
-      ],
+      "dependsOn": ["//#env-check:common", "//#env-check:app-store"],
       "cache": false
     },
     "dx": {
@@ -136,86 +99,48 @@
     },
     "lint:report": {
       "cache": false,
-      "outputs": [
-        "lint-results"
-      ]
+      "outputs": ["lint-results"]
     },
     "post-install": {
       "dependsOn": [],
-      "outputs": [
-        "../../node_modules/@prisma/client/**",
-        "../../node_modules/@prisma/admin-client/**"
-      ],
-      "inputs": [
-        "./schema.prisma",
-        "./prisma/schema.prisma"
-      ],
-      "env": [
-        "PRISMA_GENERATE_DATAPROXY"
-      ]
+      "outputs": ["../../node_modules/@prisma/client/**", "../../node_modules/@prisma/admin-client/**"],
+      "inputs": ["./schema.prisma", "./prisma/schema.prisma"],
+      "env": ["PRISMA_GENERATE_DATAPROXY"]
     },
     "@calcom/prisma#post-install": {
       "cache": false,
-      "outputs": [
-        "dist/**",
-        "build/**"
-      ]
+      "outputs": ["dist/**", "build/**"]
     },
     "start": {
-      "outputs": [
-        "dist/**",
-        "build/**"
-      ]
+      "outputs": ["dist/**", "build/**"]
     },
     "embed-tests": {
       "cache": false,
-      "outputs": [
-        "dist/**",
-        "build/**"
-      ]
+      "outputs": ["dist/**", "build/**"]
     },
     "embed-tests-quick": {
       "cache": false,
-      "outputs": [
-        "dist/**",
-        "build/**"
-      ]
+      "outputs": ["dist/**", "build/**"]
     },
     "type-check": {
       "cache": false
     },
     "@calcom/prisma#db-reset": {
       "cache": false,
-      "outputs": [
-        "dist/**",
-        "build/**"
-      ]
+      "outputs": ["dist/**", "build/**"]
     },
     "@calcom/app-store-cli#build": {
       "cache": false,
-      "inputs": [
-        "../../app-store/**/**"
-      ],
-      "outputs": [
-        "../../app-store/apps.server.generated.ts",
-        "../../app-store/apps.browser.generated.tsx"
-      ]
+      "inputs": ["../../app-store/**/**"],
+      "outputs": ["../../app-store/apps.server.generated.ts", "../../app-store/apps.browser.generated.tsx"]
     },
     "@calcom/embed-react#type-check": {
-      "dependsOn": [
-        "@calcom/embed-core#build",
-        "@calcom/embed-snippet#build"
-      ],
-      "outputs": [
-        "dist/**",
-        "build/**"
-      ]
+      "dependsOn": ["@calcom/embed-core#build", "@calcom/embed-snippet#build"],
+      "outputs": ["dist/**", "build/**"]
     },
     "@calcom/embed-core#build": {
       "cache": false,
-      "outputs": [
-        "../../../apps/web/public/embed/**"
-      ]
+      "outputs": ["../../../apps/web/public/embed/**"]
     },
     "embed-tests-update-snapshots:ci": {
       "cache": false,
@@ -225,37 +150,23 @@
         "^build",
         "^embed-tests-update-snapshots:ci"
       ],
-      "outputs": [
-        "dist/**",
-        "build/**"
-      ]
+      "outputs": ["dist/**", "build/**"]
     },
     "//#env-check:common": {
       "cache": false,
-      "inputs": [
-        "./.env.example",
-        "./.env"
-      ],
-      "outputs": [
-        "./.env"
-      ]
+      "inputs": ["./.env.example", "./.env"],
+      "outputs": ["./.env"]
     },
     "//#env-check:app-store": {
       "cache": false,
-      "inputs": [
-        "./.env.appStore.example",
-        "./.env.appStore"
-      ],
-      "outputs": [
-        "./.env.appStore"
-      ]
+      "inputs": ["./.env.appStore.example", "./.env.appStore"],
+      "outputs": ["./.env.appStore"]
     },
     "//#test": {
       "cache": false
     }
   },
   "globalDependencies": [
-<<<<<<< HEAD
     "$ANALYZE",
     "$API_KEY_PREFIX",
     "$NEXT_PUBLIC_API_URL",
@@ -363,8 +274,6 @@
     "$ALCHEMY_API_KEY",
     "$INFURA_API_KEY",
     "$GITHUB_API_REPO_TOKEN",
-=======
->>>>>>> 8fd1d762
     "yarn.lock"
   ],
   "globalEnv": [
