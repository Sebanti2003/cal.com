--- conflicted
+++ resolved
@@ -157,96 +157,6 @@
     );
 
     return (
-<<<<<<< HEAD
-        <div>
-            <Head>
-                <title>{props.eventType.title} | {props.user.name || props.user.username} | Calendso</title>
-                <link rel="icon" href="/favicon.ico" />
-            </Head>
-
-            <main className={"mx-auto my-24 transition-max-width ease-in-out duration-500 " + (selectedDate ? 'max-w-6xl' : 'max-w-3xl')}>
-                <div className="bg-white shadow rounded-lg">
-                    <div className="sm:flex px-4 py-5 sm:p-4">
-                        <div className={"pr-8 sm:border-r " + (selectedDate ? 'sm:w-1/3' : 'sm:w-1/2')}>
-                            {props.user.avatar && <img src={props.user.avatar} alt="Avatar" className="w-16 h-16 rounded-full mb-4"/>}
-                            <h2 className="font-medium text-gray-500">{props.user.name}</h2>
-                            <h1 className="text-3xl font-semibold text-gray-800 mb-4">{props.eventType.title}</h1>
-                            <p className="text-gray-500 mb-1 px-2 py-1 -ml-2">
-                                <ClockIcon className="inline-block w-4 h-4 mr-1 -mt-1" />
-                                {props.eventType.length} minutes
-                            </p>
-                            <button onClick={toggleTimeOptions} className="text-gray-500 mb-1 px-2 py-1 -ml-2">
-                                <GlobeIcon className="inline-block w-4 h-4 mr-1 -mt-1" />
-                                {selectedTimeZone}
-                                <ChevronDownIcon className="inline-block w-4 h-4 ml-1 -mt-1" />
-                            </button>
-                            {isTimeOptionsOpen &&
-                                <div className="w-full rounded shadow border bg-white px-4 py-2">
-                                    <div className="flex mb-4">
-                                        <div className="w-1/2 font-medium">Time Options</div>
-                                        <div className="w-1/2">
-                                            <Switch.Group as="div" className="flex items-center justify-end">
-                                                <Switch.Label as="span" className="mr-3">
-                                                    <span className="text-sm text-gray-500">am/pm</span>
-                                                </Switch.Label>
-                                                <Switch
-                                                    checked={is24h}
-                                                    onChange={setIs24h}
-                                                    className={classNames(
-                                                        is24h ? 'bg-blue-600' : 'bg-gray-200',
-                                                        'relative inline-flex flex-shrink-0 h-5 w-8 border-2 border-transparent rounded-full cursor-pointer transition-colors ease-in-out duration-200 focus:outline-none focus:ring-2 focus:ring-offset-2 focus:ring-blue-500'
-                                                    )}
-                                                    >
-                                                    <span className="sr-only">Use setting</span>
-                                                    <span
-                                                        aria-hidden="true"
-                                                        className={classNames(
-                                                        is24h ? 'translate-x-3' : 'translate-x-0',
-                                                        'pointer-events-none inline-block h-4 w-4 rounded-full bg-white shadow transform ring-0 transition ease-in-out duration-200'
-                                                        )}
-                                                    />
-                                                </Switch>
-                                                <Switch.Label as="span" className="ml-3">
-                                                    <span className="text-sm text-gray-500">24h</span>
-                                                </Switch.Label>
-                                            </Switch.Group>
-                                        </div>
-                                    </div>
-                                    <TimezoneSelect id="timeZone" value={selectedTimeZone} onChange={({ value }) =>setSelectedTimeZone(value)} className="mb-2 shadow-sm focus:ring-blue-500 focus:border-blue-500 mt-1 block w-full sm:text-sm border-gray-300 rounded-md" />
-                                </div>
-                            }
-                            <p className="text-gray-600 mt-3 mb-8">{props.eventType.description}</p>
-                        </div>
-                        <div className={"mt-8 sm:mt-0 " + (selectedDate ? 'sm:w-1/3 border-r sm:px-4' : 'sm:w-1/2 sm:pl-4')}>
-                            <div className="flex text-gray-600 font-light text-xl mb-4 ml-2">
-                                <span className="w-1/2">{dayjs().month(selectedMonth).format("MMMM YYYY")}</span>
-                                <div className="w-1/2 text-right">
-                                    <button onClick={decrementMonth} className={"mr-4 " + (selectedMonth < parseInt(dayjs().format('MM')) && 'text-gray-400')} disabled={selectedMonth < parseInt(dayjs().format('MM'))}>
-                                        <ChevronLeftIcon className="w-5 h-5" />
-                                    </button>
-                                    <button onClick={incrementMonth}>
-                                        <ChevronRightIcon className="w-5 h-5" />
-                                    </button>
-                                </div>
-                            </div>
-                            <div className="grid grid-cols-7 gap-y-4 text-center">
-                                <div className="uppercase text-gray-400 text-xs tracking-widest">Sun</div>
-                                <div className="uppercase text-gray-400 text-xs tracking-widest">Mon</div>
-                                <div className="uppercase text-gray-400 text-xs tracking-widest">Tue</div>
-                                <div className="uppercase text-gray-400 text-xs tracking-widest">Wed</div>
-                                <div className="uppercase text-gray-400 text-xs tracking-widest">Thu</div>
-                                <div className="uppercase text-gray-400 text-xs tracking-widest">Fri</div>
-                                <div className="uppercase text-gray-400 text-xs tracking-widest">Sat</div>
-                                {calendar}
-                            </div>
-                        </div>
-                        {selectedDate && <div className="sm:pl-4 mt-8 sm:mt-0 text-center sm:w-1/3  md:max-h-97 overflow-y-auto">
-                            <div className="text-gray-600 font-light text-xl mb-4 text-left">
-                                <span className="w-1/2">{dayjs(selectedDate).format("dddd DD MMMM YYYY")}</span>
-                            </div>
-                            {!loading ? availableTimes : <div className="loader"></div>}
-                        </div>}
-=======
       <div>
         <Head>
           <title>
@@ -325,7 +235,6 @@
                           </Switch.Label>
                         </Switch.Group>
                       </div>
->>>>>>> 7cf0504c
                     </div>
                     <TimezoneSelect
                       id="timeZone"
